/*
 * This file is part of Cleanflight.
 *
 * Cleanflight is free software: you can redistribute it and/or modify
 * it under the terms of the GNU General Public License as published by
 * the Free Software Foundation, either version 3 of the License, or
 * (at your option) any later version.
 *
 * Cleanflight is distributed in the hope that it will be useful,
 * but WITHOUT ANY WARRANTY; without even the implied warranty of
 * MERCHANTABILITY or FITNESS FOR A PARTICULAR PURPOSE.  See the
 * GNU General Public License for more details.
 *
 * You should have received a copy of the GNU General Public License
 * along with Cleanflight.  If not, see <http://www.gnu.org/licenses/>.
 */

// FC configuration
#define PG_CF_START 1
#define PG_FAILSAFE_CONFIG 1
#define PG_BOARD_ALIGNMENT 2
// #define PG_GIMBAL_CONFIG 3 Not used since 2.0
#define PG_MOTOR_MIXER 4
#define PG_BLACKBOX_CONFIG 5
#define PG_MOTOR_CONFIG 6
//#define PG_SENSOR_SELECTION_CONFIG 7 -- NOT USED in iNav
//#define PG_SENSOR_ALIGNMENT_CONFIG 8 -- NOT USED in iNav
//#define PG_SENSOR_TRIMS 9 -- NOT USED in iNav
#define PG_GYRO_CONFIG 10
#define PG_BATTERY_PROFILES 11
#define PG_CONTROL_RATE_PROFILES 12
#define PG_SERIAL_CONFIG 13
#define PG_PID_PROFILE 14
//#define PG_GTUNE_CONFIG 15
#define PG_ARMING_CONFIG 16
//#define PG_TRANSPONDER_CONFIG 17
#define PG_SYSTEM_CONFIG 18
#define PG_FEATURE_CONFIG 19
#define PG_MIXER_CONFIG 20
#define PG_SERVO_MIXER 21
#define PG_IMU_CONFIG 22
//#define PG_PROFILE_SELECTION 23
#define PG_RX_CONFIG 24
#define PG_RC_CONTROLS_CONFIG 25
#define PG_MOTOR_3D_CONFIG 26
#define PG_LED_STRIP_CONFIG 27
//#define PG_COLOR_CONFIG 28
//#define PG_AIRPLANE_ALT_HOLD_CONFIG 29
#define PG_GPS_CONFIG 30
#define PG_TELEMETRY_CONFIG 31
//#define PG_FRSKY_TELEMETRY_CONFIG 32
//#define PG_HOTT_TELEMETRY_CONFIG 33
//#define PG_NAVIGATION_CONFIG 34
#define PG_ACCELEROMETER_CONFIG 35
//#define PG_RATE_PROFILE_SELECTION 36
//#define PG_ADJUSTMENT_PROFILE 37
#define PG_ADJUSTMENT_RANGE_CONFIG 37
#define PG_BAROMETER_CONFIG 38
//#define PG_THROTTLE_CORRECTION_CONFIG 39
#define PG_COMPASS_CONFIG 40
#define PG_MODE_ACTIVATION_PROFILE 41
//#define PG_SERVO_PROFILE 42
#define PG_SERVO_PARAMS 42
//#define PG_RX_FAILSAFE_CHANNEL_CONFIG 43
#define PG_RX_CHANNEL_RANGE_CONFIG 44
#define PG_BATTERY_METERS_CONFIG 45
//#define PG_MODE_COLOR_CONFIG 45
//#define PG_SPECIAL_COLOR_CONFIG 46
//#define PG_PILOT_CONFIG 47
//#define PG_MSP_SERVER_CONFIG 48
//#define PG_VOLTAGE_METER_CONFIG 49
//#define PG_AMPERAGE_METER_CONFIG 50
//#define PG_DEBUG_CONFIG 51
#define PG_SERVO_CONFIG 52
//#define PG_IBUS_TELEMETRY_CONFIG 53
#define PG_VTX_CONFIG 54
#define PG_ELERES_CONFIG 55
#define PG_TEMP_SENSOR_CONFIG 56
#define PG_CF_END 56

// Driver configuration
//#define PG_DRIVER_PWM_RX_CONFIG 100
//#define PG_DRIVER_FLASHCHIP_CONFIG 101

// cleanflight v2 specific parameter group ids start at 256
#define PG_VTX_SETTINGS_CONFIG 259

// iNav specific parameter group ids start at 1000
#define PG_INAV_START 1000
#define PG_PITOTMETER_CONFIG 1000
#define PG_POSITION_ESTIMATION_CONFIG 1001
#define PG_NAV_CONFIG 1002
#define PG_MODE_ACTIVATION_OPERATOR_CONFIG 1003
#define PG_OSD_CONFIG 1004
#define PG_BEEPER_CONFIG 1005
#define PG_RANGEFINDER_CONFIG 1006
#define PG_WAYPOINT_MISSION_STORAGE 1007
#define PG_PID_AUTOTUNE_CONFIG 1008
#define PG_STATS_CONFIG 1009
#define PG_ADC_CHANNEL_CONFIG 1010
#define PG_TIME_CONFIG 1011
#define PG_OPFLOW_CONFIG 1012
#define PG_DISPLAY_CONFIG 1013
#define PG_LIGHTS_CONFIG 1014
#define PG_PINIOBOX_CONFIG 1015
#define PG_LOGIC_CONDITIONS 1016
#define PG_LOG_CONFIG 1017
#define PG_RCDEVICE_CONFIG 1018
#define PG_GENERAL_SETTINGS 1019
#define PG_GLOBAL_FUNCTIONS 1020
#define PG_ESC_SENSOR_CONFIG 1021
<<<<<<< HEAD
#define PG_SECONDARY_IMU 1022
#define PG_INAV_END 1021
=======
#define PG_RPM_FILTER_CONFIG 1022
#define PG_INAV_END 1022
>>>>>>> c89e1e7f

// OSD configuration (subject to change)
//#define PG_OSD_FONT_CONFIG 2047
//#define PG_OSD_VIDEO_CONFIG 2046
//#define PG_OSD_ELEMENT_CONFIG 2045

// 4095 is currently the highest number that can be used for a PGN due to the top 4 bits of the 16 bit value being reserved for the version when the PG is stored in an EEPROM.
#define PG_RESERVED_FOR_TESTING_1 4095
#define PG_RESERVED_FOR_TESTING_2 4094
#define PG_RESERVED_FOR_TESTING_3 4093

#define PG_ID_INVALID   0
#define PG_ID_FIRST     PG_CF_START
#define PG_ID_LAST      PG_INAV_END
<|MERGE_RESOLUTION|>--- conflicted
+++ resolved
@@ -109,13 +109,9 @@
 #define PG_GENERAL_SETTINGS 1019
 #define PG_GLOBAL_FUNCTIONS 1020
 #define PG_ESC_SENSOR_CONFIG 1021
-<<<<<<< HEAD
-#define PG_SECONDARY_IMU 1022
-#define PG_INAV_END 1021
-=======
 #define PG_RPM_FILTER_CONFIG 1022
-#define PG_INAV_END 1022
->>>>>>> c89e1e7f
+#define PG_SECONDARY_IMU 1023
+#define PG_INAV_END 1023
 
 // OSD configuration (subject to change)
 //#define PG_OSD_FONT_CONFIG 2047
