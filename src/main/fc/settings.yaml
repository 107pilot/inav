--- conflicted
+++ resolved
@@ -144,14 +144,11 @@
   - name: tristate
     enum: tristate_e
     values: ["AUTO", "ON", "OFF"]
-<<<<<<< HEAD
   - name: osd_crsf_lq_format
     enum: osd_crsf_lq_format_e
     values: ["TYPE1", "TYPE2"]
-=======
   - name: off_on
     values: ["OFF", "ON"]
->>>>>>> a88bab5f
 
 groups:
   - name: PG_GYRO_CONFIG
