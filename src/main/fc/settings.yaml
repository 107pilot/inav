tables:
  - name: alignment
    values: ["DEFAULT", "CW0", "CW90", "CW180", "CW270", "CW0FLIP", "CW90FLIP", "CW180FLIP", "CW270FLIP"]
  - name: gyro_lpf
    values: ["256HZ", "188HZ", "98HZ", "42HZ", "20HZ", "10HZ"]
  - name: acc_hardware
    values: ["NONE", "AUTO", "ADXL345", "MPU6050", "MMA845x", "BMA280", "LSM303DLHC", "MPU6000", "MPU6500", "MPU9250", "BMI160", "ICM20689", "BMI088", "FAKE"]
    enum: accelerationSensor_e
  - name: rangefinder_hardware
    values: ["NONE", "HCSR04", "SRF10", "INAV_I2C", "VL53L0X", "MSP", "UNUSED", "BENEWAKE", "VL53L1X", "US42"]
    enum: rangefinderType_e
  - name: secondary_imu_hardware
    values: ["NONE", "BNO055", "BNO055_SERIAL"]
    enum: secondaryImuType_e
  - name: mag_hardware
    values: ["NONE", "AUTO", "HMC5883", "AK8975", "GPSMAG", "MAG3110", "AK8963", "IST8310", "QMC5883", "MPU9250", "IST8308", "LIS3MDL", "MSP", "RM3100", FAKE"]
    enum: magSensor_e
  - name: opflow_hardware
    values: ["NONE", "CXOF", "MSP", "FAKE"]
    enum: opticalFlowSensor_e
  - name: baro_hardware
    values: ["NONE", "AUTO", "BMP085", "MS5611", "BMP280", "MS5607", "LPS25H", "SPL06", "BMP388", "DPS310", "MSP", "FAKE"]
    enum: baroSensor_e
  - name: pitot_hardware
    values: ["NONE", "AUTO", "MS4525", "ADC", "VIRTUAL", "FAKE", "MSP"]
    enum: pitotSensor_e
  - name: receiver_type
    values: ["NONE", "PPM", "SERIAL", "MSP", "SPI", "UNUSED"]
    enum: rxReceiverType_e
  - name: serial_rx
    values: ["SPEK1024", "SPEK2048", "SBUS", "SUMD", "SUMH", "XB-B", "XB-B-RJ01", "IBUS", "JETIEXBUS", "CRSF", "FPORT", "SBUS_FAST", "FPORT2", "SRXL2", "GHST", "MAVLINK"]
  - name: rx_spi_protocol
    values: ["ELERES"]
    enum: rx_spi_protocol_e
  - name: blackbox_device
    values: ["SERIAL", "SPIFLASH", "SDCARD"]
  - name: motor_pwm_protocol
    values: ["STANDARD", "ONESHOT125", "ONESHOT42", "MULTISHOT", "BRUSHED", "DSHOT150", "DSHOT300", "DSHOT600", "DSHOT1200", "SERIALSHOT"]
  - name: servo_protocol
    values: ["PWM", "SERVO_DRIVER", "SBUS", "SBUS_PWM"]
  - name: failsafe_procedure
    values: ["SET-THR", "DROP", "RTH", "NONE"]
  - name: current_sensor
    values: ["NONE", "ADC", "VIRTUAL", "ESC"]
    enum: currentSensor_e
  - name: voltage_sensor
    values: ["NONE", "ADC", "ESC"]
    enum: voltageSensor_e
  - name: gps_provider
    values: ["NMEA", "UBLOX", "UNUSED", "NAZA", "UBLOX7", "MTK", "MSP"]
    enum: gpsProvider_e
  - name: gps_sbas_mode
    values: ["AUTO", "EGNOS", "WAAS", "MSAS", "GAGAN", "NONE"]
    enum: sbasMode_e
  - name: gps_dyn_model
    values: ["PEDESTRIAN", "AIR_1G", "AIR_4G"]
    enum: gpsDynModel_e
  - name: reset_type
    values: ["NEVER", "FIRST_ARM", "EACH_ARM"]
  - name: direction
    values: ["RIGHT", "LEFT", "YAW"]
  - name: nav_user_control_mode
    values: ["ATTI", "CRUISE"]
  - name: nav_rth_alt_mode
    values: ["CURRENT", "EXTRA", "FIXED", "MAX", "AT_LEAST", "AT_LEAST_LINEAR_DESCENT"]
  - name: osd_unit
    values: ["IMPERIAL", "METRIC", "UK"]
    enum: osd_unit_e
  - name: osd_stats_energy_unit
    values: ["MAH", "WH"]
    enum: osd_stats_energy_unit_e
  - name: osd_stats_min_voltage_unit
    values: ["BATTERY", "CELL"]
    enum: osd_stats_min_voltage_unit_e
  - name: osd_video_system
    values: ["AUTO", "PAL", "NTSC"]
    enum: videoSystem_e
  - name: osd_telemetry
    values: ["OFF", "ON","TEST"]
    enum: osd_telemetry_e    
  - name: osd_alignment
    values: ["LEFT", "RIGHT"]
    enum: osd_alignment_e
  - name: frsky_unit
    values: ["METRIC", "IMPERIAL"]
    enum: frskyUnit_e
  - name: ltm_rates
    values: ["NORMAL", "MEDIUM", "SLOW"]
  - name: i2c_speed
    values: ["400KHZ", "800KHZ", "100KHZ", "200KHZ"]
  - name: debug_modes
    values: ["NONE", "GYRO", "AGL", "FLOW_RAW",
      "FLOW", "SBUS", "FPORT", "ALWAYS", "SAG_COMP_VOLTAGE",
      "VIBE", "CRUISE", "REM_FLIGHT_TIME", "SMARTAUDIO", "ACC",
      "ERPM", "RPM_FILTER", "RPM_FREQ", "NAV_YAW", "DYNAMIC_FILTER", "DYNAMIC_FILTER_FREQUENCY",
<<<<<<< HEAD
      "IRLOCK", "CD", "KALMAN_GAIN", "PID_MEASUREMENT", "SPM_CELLS", "SPM_VS600", "SPM_VARIO", "PCF8574", "DYN_GYRO_LPF", "FW_D", "IMU2", "ALTITUDE", "AUTOTRIM"]
=======
      "IRLOCK", "CD", "KALMAN_GAIN", "PID_MEASUREMENT", "SPM_CELLS", "SPM_VS600", "SPM_VARIO", "PCF8574", "DYN_GYRO_LPF", "FW_D", "IMU2", "ALTITUDE",
      "SMITH_COMPENSATOR"]
>>>>>>> 5a4aaedf
  - name: async_mode
    values: ["NONE", "GYRO", "ALL"]
  - name: aux_operator
    values: ["OR", "AND"]
    enum: modeActivationOperator_e
  - name: osd_crosshairs_style
    values: ["DEFAULT", "AIRCRAFT", "TYPE3", "TYPE4", "TYPE5", "TYPE6", "TYPE7"]
    enum: osd_crosshairs_style_e
  - name: osd_sidebar_scroll
    values: ["NONE", "ALTITUDE", "GROUND_SPEED", "HOME_DISTANCE"]
    enum: osd_sidebar_scroll_e
  - name: nav_rth_allow_landing
    values: ["NEVER", "ALWAYS", "FS_ONLY"]
    enum: navRTHAllowLanding_e
  - name: bat_capacity_unit
    values: ["MAH", "MWH"]
    enum: batCapacityUnit_e    
  - name: bat_voltage_source
    values: ["RAW", "SAG_COMP"]
    enum: batVoltageSource_e
  - name: smartport_fuel_unit
    values: ["PERCENT", "MAH", "MWH"]
    enum: smartportFuelUnit_e
  - name: platform_type
    values: ["MULTIROTOR", "AIRPLANE", "HELICOPTER", "TRICOPTER", "ROVER", "BOAT"]
    enum: flyingPlatformType_e
  - name: tz_automatic_dst
    values: ["OFF", "EU", "USA"]
    enum: tz_automatic_dst_e
  - name: vtx_low_power_disarm
    values: ["OFF", "ON", "UNTIL_FIRST_ARM"]
    enum: vtxLowerPowerDisarm_e
  - name: filter_type
    values: ["PT1", "BIQUAD"]
  - name: log_level
    values: ["ERROR", "WARNING", "INFO", "VERBOSE", "DEBUG"]
  - name: iterm_relax
    values: ["OFF", "RP", "RPY"]
    enum: itermRelax_e
  - name: airmodeHandlingType
    values: ["STICK_CENTER", "THROTTLE_THRESHOLD", "STICK_CENTER_ONCE"]
  - name: nav_extra_arming_safety
    values: ["OFF", "ON", "ALLOW_BYPASS"]
    enum: navExtraArmingSafety_e
  - name: rssi_source
    values: ["NONE", "AUTO", "ADC", "CHANNEL", "PROTOCOL", "MSP"]
    enum: rssiSource_e
  - name: dynamicFilterRangeTable
    values: ["HIGH", "MEDIUM", "LOW"]
    enum: dynamicFilterRange_e
  - name: pidTypeTable
    values: ["NONE", "PID", "PIFF", "AUTO"]
    enum: pidType_e
  - name: osd_ahi_style
    values: ["DEFAULT", "LINE"]
    enum: osd_ahi_style_e
  - name: tristate
    enum: tristate_e
    values: ["AUTO", "ON", "OFF"]
  - name: osd_crsf_lq_format
    enum: osd_crsf_lq_format_e
    values: ["TYPE1", "TYPE2"]
  - name: off_on
    values: ["OFF", "ON"]
  - name: djiOsdTempSource
    values: ["ESC", "IMU", "BARO"]
    enum: djiOsdTempSource_e
  - name: djiOsdSpeedSource
    values: ["GROUND", "3D", "AIR"]
    enum: djiOsdSpeedSource_e
  - name: nav_overrides_motor_stop
    enum: navOverridesMotorStop_e
    values: ["OFF_ALWAYS", "OFF", "AUTO_ONLY", "ALL_NAV"]
  - name: osd_plus_code_short
    values: ["0", "2", "4", "6"]
  - name: safehome_usage_mode
    values: ["OFF", "RTH", "RTH_FS"]
    enum: safehomeUsageMode_e
  - name: nav_rth_climb_first
    enum: navRTHClimbFirst_e
    values: ["OFF", "ON", "ON_FW_SPIRAL"]

constants:
  RPYL_PID_MIN: 0
  RPYL_PID_MAX: 200

  MANUAL_RATE_MIN: 0
  MANUAL_RATE_MAX: 100

  ROLL_PITCH_RATE_MIN: 6
  ROLL_PITCH_RATE_MAX: 180

groups:
  - name: PG_GYRO_CONFIG
    type: gyroConfig_t
    headers: ["sensors/gyro.h"]
    members:
      - name: looptime
        description: "This is the main loop time (in us). Changing this affects PID effect with some PID controllers (see PID section for details). A very conservative value of 3500us/285Hz should work for everyone. Setting it to zero does not limit loop time, so it will go as fast as possible."
        default_value: 1000
        max: 9000
      - name: align_gyro
        description: "When running on non-default hardware or adding support for new sensors/sensor boards, these values are used for sensor orientation. When carefully understood, these values can also be used to rotate (in 90deg steps) or flip the board. Possible values are: DEFAULT, CW0_DEG, CW90_DEG, CW180_DEG, CW270_DEG, CW0_DEG_FLIP, CW90_DEG_FLIP, CW180_DEG_FLIP, CW270_DEG_FLIP."
        default_value: "DEFAULT"
        field: gyro_align
        type: uint8_t
        table: alignment
      - name: gyro_hardware_lpf
        description: "Hardware lowpass filter for gyro. This value should never be changed without a very strong reason! If you have to set gyro lpf below 256HZ, it means the frame is vibrating too much, and that should be fixed first."
        default_value: "256HZ"
        field: gyro_lpf
        table: gyro_lpf
      - name: gyro_lpf_hz
        description: "Software-based filter to remove mechanical vibrations from the gyro signal. Value is cutoff frequency (Hz). For larger frames with bigger props set to lower value."
        default_value: 60
        field: gyro_soft_lpf_hz
        max: 200
      - name: gyro_lpf_type
        description: "Specifies the type of the software LPF of the gyro signals. BIQUAD gives better filtering and more delay, PT1 less filtering and less delay, so use only on clean builds."
        default_value: "BIQUAD"
        field: gyro_soft_lpf_type
        table: filter_type
      - name: moron_threshold
        description: "When powering up, gyro bias is calculated. If the model is shaking/moving during this initial calibration, offsets are calculated incorrectly, and could lead to poor flying performance. This threshold means how much average gyro reading could differ before re-calibration is triggered."
        default_value: 32
        field: gyroMovementCalibrationThreshold
        max: 128
      - name: gyro_notch_hz
        field: gyro_notch_hz
        max: 500
        default_value: 0
      - name: gyro_notch_cutoff
        field: gyro_notch_cutoff
        min: 1
        max: 500
        default_value: 1
      - name: gyro_stage2_lowpass_hz
        description: "Software based second stage lowpass filter for gyro. Value is cutoff frequency (Hz)"
        default_value: 0
        field: gyro_stage2_lowpass_hz
        min: 0
        max: 500
      - name: gyro_stage2_lowpass_type
        description: "Defines the type of stage 2 gyro LPF filter. Possible values: `PT1`, `BIQUAD`. `PT1` offers faster filter response while `BIQUAD` better attenuation."
        default_value: BIQUAD
        field: gyro_stage2_lowpass_type
        table: filter_type
      - name: gyro_use_dyn_lpf
        description: "Use Dynamic LPF instead of static gyro stage1 LPF. Dynamic Gyro LPF updates gyro LPF based on the throttle position."
        default_value: OFF
        field: useDynamicLpf
        type: bool
      - name: gyro_dyn_lpf_min_hz
        description: "Minimum frequency of the gyro Dynamic LPF"
        default_value: 200
        field: gyroDynamicLpfMinHz
        min: 40
        max: 400
      - name: gyro_dyn_lpf_max_hz
        description: "Maximum frequency of the gyro Dynamic LPF"
        default_value: 500
        field: gyroDynamicLpfMaxHz
        min: 40
        max: 1000
      - name: gyro_dyn_lpf_curve_expo
        description: "Expo value for the throttle-to-frequency mapping for Dynamic LPF"
        default_value: 5
        field: gyroDynamicLpfCurveExpo
        min: 1
        max: 10
      - name: dynamic_gyro_notch_enabled
        description: "Enable/disable dynamic gyro notch also known as Matrix Filter"
        default_value: OFF
        field: dynamicGyroNotchEnabled
        condition: USE_DYNAMIC_FILTERS
        type: bool
      - name: dynamic_gyro_notch_range
        description: "Range for dynamic gyro notches. `MEDIUM` for 5\", `HIGH` for 3\" and `MEDIUM`/`LOW` for 7\" and bigger propellers"
        default_value: "MEDIUM"
        field: dynamicGyroNotchRange
        condition: USE_DYNAMIC_FILTERS
        table: dynamicFilterRangeTable
      - name: dynamic_gyro_notch_q
        description: "Q factor for dynamic notches"
        default_value: 120
        field: dynamicGyroNotchQ
        condition: USE_DYNAMIC_FILTERS
        min: 1
        max: 1000
      - name: dynamic_gyro_notch_min_hz
        description: "Minimum frequency for dynamic notches. Default value of `150` works best with 5\" multirors. Should be lowered with increased size of propellers. Values around `100` work fine on 7\" drones. 10\" can go down to `60` - `70`"
        default_value: 150
        field: dynamicGyroNotchMinHz
        condition: USE_DYNAMIC_FILTERS
        min: 30
        max: 1000
      - name: gyro_to_use
        condition: USE_DUAL_GYRO
        min: 0
        max: 1
        default_value: 0

  - name: PG_ADC_CHANNEL_CONFIG
    type: adcChannelConfig_t
    headers: ["fc/config.h"]
    condition: USE_ADC
    members:
      - name: vbat_adc_channel
        description: "ADC channel to use for battery voltage sensor. Defaults to board VBAT input (if available). 0 = disabled"
        default_value: :target
        field: adcFunctionChannel[ADC_BATTERY]
        min: ADC_CHN_NONE
        max: ADC_CHN_MAX
      - name: rssi_adc_channel
        description: "ADC channel to use for analog RSSI input. Defaults to board RSSI input (if available). 0 = disabled"
        default_value: :target
        field: adcFunctionChannel[ADC_RSSI]
        min: ADC_CHN_NONE
        max: ADC_CHN_MAX
      - name: current_adc_channel
        description: "ADC channel to use for analog current sensor input. Defaults to board CURRENT sensor input (if available). 0 = disabled"
        default_value: :target
        field: adcFunctionChannel[ADC_CURRENT]
        min: ADC_CHN_NONE
        max: ADC_CHN_MAX
      - name: airspeed_adc_channel
        description: "ADC channel to use for analog pitot tube (airspeed) sensor. If board doesn't have a dedicated connector for analog airspeed sensor will default to 0"
        default_value: :target
        field: adcFunctionChannel[ADC_AIRSPEED]
        min: ADC_CHN_NONE
        max: ADC_CHN_MAX

  - name: PG_ACCELEROMETER_CONFIG
    type: accelerometerConfig_t
    headers: ["sensors/acceleration.h"]
    members:
      - name: acc_notch_hz
        min: 0
        max: 255
        default_value: 0
      - name: acc_notch_cutoff
        min: 1
        max: 255
        default_value: 1
      - name: align_acc
        description: "When running on non-default hardware or adding support for new sensors/sensor boards, these values are used for sensor orientation. When carefully understood, these values can also be used to rotate (in 90deg steps) or flip the board. Possible values are: DEFAULT, CW0_DEG, CW90_DEG, CW180_DEG, CW270_DEG, CW0_DEG_FLIP, CW90_DEG_FLIP, CW180_DEG_FLIP, CW270_DEG_FLIP."
        default_value: "DEFAULT"
        field: acc_align
        type: uint8_t
        table: alignment
      - name: acc_hardware
        description: "Selection of acc hardware. See Wiki Sensor auto detect and hardware failure detection for more info"
        default_value: "AUTO"
        table: acc_hardware
      - name: acc_lpf_hz
        description: "Software-based filter to remove mechanical vibrations from the accelerometer measurements. Value is cutoff frequency (Hz). For larger frames with bigger props set to lower value."
        default_value: 15
        min: 0
        max: 200
      - name: acc_lpf_type
        description: "Specifies the type of the software LPF of the acc signals. BIQUAD gives better filtering and more delay, PT1 less filtering and less delay, so use only on clean builds."
        default_value: "BIQUAD"
        field: acc_soft_lpf_type
        table: filter_type
      - name: acczero_x
        description: "Calculated value after '6 position avanced calibration'. See Wiki page."
        default_value: 0
        field: accZero.raw[X]
        min: INT16_MIN
        max: INT16_MAX
      - name: acczero_y
        description: "Calculated value after '6 position avanced calibration'. See Wiki page."
        default_value: 0
        field: accZero.raw[Y]
        min: INT16_MIN
        max: INT16_MAX
      - name: acczero_z
        description: "Calculated value after '6 position avanced calibration'. See Wiki page."
        default_value: 0
        field: accZero.raw[Z]
        min: INT16_MIN
        max: INT16_MAX
      - name: accgain_x
        description: "Calculated value after '6 position avanced calibration'. Uncalibrated value is 4096. See Wiki page."
        default_value: 4096
        field: accGain.raw[X]
        min: 1
        max: 8192
      - name: accgain_y
        description: "Calculated value after '6 position avanced calibration'. Uncalibrated value is 4096. See Wiki page."
        default_value: 4096
        field: accGain.raw[Y]
        min: 1
        max: 8192
      - name: accgain_z
        description: "Calculated value after '6 position avanced calibration'. Uncalibrated value is 4096. See Wiki page."
        default_value: 4096
        field: accGain.raw[Z]
        min: 1
        max: 8192

  - name: PG_RANGEFINDER_CONFIG
    type: rangefinderConfig_t
    headers: ["sensors/rangefinder.h"]
    condition: USE_RANGEFINDER
    members:
      - name: rangefinder_hardware
        table: rangefinder_hardware
        description: "Selection of rangefinder hardware."
        default_value: "NONE"
      - name: rangefinder_median_filter
        description: "3-point median filtering for rangefinder readouts"
        default_value: OFF
        field: use_median_filtering
        type: bool

  - name: PG_OPFLOW_CONFIG
    type: opticalFlowConfig_t
    headers: ["sensors/opflow.h"]
    condition: USE_OPFLOW
    members:
      - name: opflow_hardware
        description: "Selection of OPFLOW hardware."
        default_value: NONE
        table: opflow_hardware
      - name: opflow_scale
        min: 0
        max: 10000
        default_value: 10.5
      - name: align_opflow
        description: "Optical flow module alignment (default CW0_DEG_FLIP)"
        default_value: CW0FLIP
        field: opflow_align
        type: uint8_t
        table: alignment

  - name: PG_SECONDARY_IMU
    type: secondaryImuConfig_t
    headers: ["flight/secondary_imu.h"]
    condition: USE_SECONDARY_IMU
    members:
      - name: imu2_hardware
        description: "Selection of a Secondary IMU hardware type. NONE disables this functionality"
        default_value: "NONE"
        field: hardwareType
        table: secondary_imu_hardware
      - name: imu2_use_for_osd_heading
        description: "If set to ON, Secondary IMU data will be used for Analog OSD heading"
        default_value: OFF
        field: useForOsdHeading
        type: bool
      - name: imu2_use_for_osd_ahi
        description: "If set to ON, Secondary IMU data will be used for Analog OSD Artificial Horizon"
        field: useForOsdAHI
        default_value: OFF
        type: bool
      - name: imu2_use_for_stabilized
        description: "If set to ON, Secondary IMU data will be used for Angle, Horizon and all other modes that control attitude (PosHold, WP, RTH)"
        field: useForStabilized
        default_value: OFF
        type: bool
      - name: imu2_align_roll
        description: "Roll alignment for Secondary IMU. 1/10 of a degree"
        field: rollDeciDegrees
        default_value: 0
        min: -1800
        max: 3600
      - name: imu2_align_pitch
        description: "Pitch alignment for Secondary IMU. 1/10 of a degree"
        field: pitchDeciDegrees
        default_value: 0
        min: -1800
        max: 3600
      - name: imu2_align_yaw
        description: "Yaw alignment for Secondary IMU. 1/10 of a degree"
        field: yawDeciDegrees
        default_value: 0
        min: -1800
        max: 3600
      - name: imu2_gain_acc_x
        description: "Secondary IMU ACC calibration data"
        field: calibrationOffsetAcc[X]
        default_value: 0
        min: INT16_MIN
        max: INT16_MAX
      - name: imu2_gain_acc_y
        field: calibrationOffsetAcc[Y]
        description: "Secondary IMU ACC calibration data"
        default_value: 0
        min: INT16_MIN
        max: INT16_MAX
      - name: imu2_gain_acc_z
        field: calibrationOffsetAcc[Z]
        description: "Secondary IMU ACC calibration data"
        default_value: 0
        min: INT16_MIN
        max: INT16_MAX
      - name: imu2_gain_mag_x
        field: calibrationOffsetMag[X]
        description: "Secondary IMU MAG calibration data"
        default_value: 0
        min: INT16_MIN
        max: INT16_MAX
      - name: imu2_gain_mag_y
        field: calibrationOffsetMag[Y]
        description: "Secondary IMU MAG calibration data"
        default_value: 0
        min: INT16_MIN
        max: INT16_MAX
      - name: imu2_gain_mag_z
        field: calibrationOffsetMag[Z]
        description: "Secondary IMU MAG calibration data"
        default_value: 0
        min: INT16_MIN
        max: INT16_MAX
      - name: imu2_radius_acc
        field: calibrationRadiusAcc
        description: "Secondary IMU MAG calibration data"
        default_value: 0
        min: INT16_MIN
        max: INT16_MAX
      - name: imu2_radius_mag
        field: calibrationRadiusMag
        description: "Secondary IMU MAG calibration data"
        default_value: 0
        min: INT16_MIN
        max: INT16_MAX

  - name: PG_COMPASS_CONFIG
    type: compassConfig_t
    headers: ["sensors/compass.h"]
    condition: USE_MAG
    members:
      - name: align_mag
        description: "When running on non-default hardware or adding support for new sensors/sensor boards, these values are used for sensor orientation. When carefully understood, these values can also be used to rotate (in 90deg steps) or flip the board. Possible values are: DEFAULT, CW0_DEG, CW90_DEG, CW180_DEG, CW270_DEG, CW0_DEG_FLIP, CW90_DEG_FLIP, CW180_DEG_FLIP, CW270_DEG_FLIP."
        default_value: "DEFAULT"
        field: mag_align
        type: uint8_t
        table: alignment
      - name: mag_hardware
        description: "Selection of mag hardware. See Wiki Sensor auto detect and hardware failure detection for more info"
        default_value: "AUTO"
        table: mag_hardware
      - name: mag_declination
        description: "Current location magnetic declination in format. For example, -6deg 37min = -637 for Japan. Leading zero in ddd not required. Get your local magnetic declination here: http://magnetic-declination.com/ . Not in use if inav_auto_mag_decl is turned on and you acquire valid GPS fix."
        default_value: 0
        min: -18000
        max: 18000
      - name: magzero_x
        description: "Magnetometer calibration X offset. If its 0 none offset has been applied and calibration is failed."
        default_value: :zero
        field: magZero.raw[X]
        min: INT16_MIN
        max: INT16_MAX
      - name: magzero_y
        description: "Magnetometer calibration Y offset. If its 0 none offset has been applied and calibration is failed."
        default_value: :zero
        field: magZero.raw[Y]
        min: INT16_MIN
        max: INT16_MAX
      - name: magzero_z
        description: "Magnetometer calibration Z offset. If its 0 none offset has been applied and calibration is failed."
        default_value: :zero
        field: magZero.raw[Z]
        min: INT16_MIN
        max: INT16_MAX
      - name: maggain_x
        description: "Magnetometer calibration X gain. If 1024, no calibration or calibration failed"
        default_value: 1024
        field: magGain[X]
        min: INT16_MIN
        max: INT16_MAX
      - name: maggain_y
        description: "Magnetometer calibration Y gain. If 1024, no calibration or calibration failed"
        default_value: 1024
        field: magGain[Y]
        min: INT16_MIN
        max: INT16_MAX
      - name: maggain_z
        description: "Magnetometer calibration Z gain. If 1024, no calibration or calibration failed"
        default_value: 1024
        field: magGain[Z]
        min: INT16_MIN
        max: INT16_MAX
      - name: mag_calibration_time
        description: "Adjust how long time the Calibration of mag will last."
        default_value: 30
        field: magCalibrationTimeLimit
        min: 20
        max: 120
      - name: mag_to_use
        description: "Allow to chose between built-in and external compass sensor if they are connected to separate buses. Currently only for REVO target"
        condition: USE_DUAL_MAG
        min: 0
        max: 1
        default_value: 0
      - name: align_mag_roll
        description: "Set the external mag alignment on the roll axis (in 0.1 degree steps). If this value is non-zero, the compass is assumed to be externally mounted and both the board and on-board compass alignent (align_mag) are ignored. See also align_mag_pitch and align_mag_yaw."
        default_value: 0
        field: rollDeciDegrees
        min: -1800
        max: 3600
      - name: align_mag_pitch
        description: "Same as align_mag_roll, but for the pitch axis."
        default_value: 0
        field: pitchDeciDegrees
        min: -1800
        max: 3600
      - name: align_mag_yaw
        description: "Same as align_mag_roll, but for the yaw axis."
        default_value: 0
        field: yawDeciDegrees
        min: -1800
        max: 3600

  - name: PG_BAROMETER_CONFIG
    type: barometerConfig_t
    headers: ["sensors/barometer.h"]
    condition: USE_BARO
    members:
      - name: baro_hardware
        description: "Selection of baro hardware. See Wiki Sensor auto detect and hardware failure detection for more info"
        default_value: "AUTO"
        table: baro_hardware
      - name: baro_median_filter
        description: "3-point median filtering for barometer readouts. No reason to change this setting"
        default_value: ON
        field: use_median_filtering
        type: bool
      - name: baro_cal_tolerance
        description: "Baro calibration tolerance in cm. The default should allow the noisiest baro to complete calibration [cm]."
        default_value: 150
        field: baro_calibration_tolerance
        min: 0
        max: 1000

  - name: PG_PITOTMETER_CONFIG
    type: pitotmeterConfig_t
    headers: ["sensors/pitotmeter.h"]
    condition: USE_PITOT
    members:
      - name: pitot_hardware
        description: "Selection of pitot hardware."
        default_value: "NONE"
        table: pitot_hardware
      - name: pitot_lpf_milli_hz
        min: 0
        max: 10000
        default_value: 350
      - name: pitot_scale
        min: 0
        max: 100
        default_value: 1.0

  - name: PG_RX_CONFIG
    type: rxConfig_t
    headers: ["rx/rx.h", "rx/spektrum.h"]
    members:
      - name: receiver_type
        description: "Selection of receiver (RX) type. Additional configuration of a `serialrx_provider` and a UART will be needed for `SERIAL`"
        default_value: :target
        field: receiverType
        table: receiver_type
      - name: min_check
        description: "These are min/max values (in us) which, when a channel is smaller (min) or larger (max) than the value will activate various RC commands, such as arming, or stick configuration. Normally, every RC channel should be set so that min = 1000us, max = 2000us. On most transmitters this usually means 125% endpoints. Default check values are 100us above/below this value."
        default_value: 1100
        field: mincheck
        min: PWM_RANGE_MIN
        max: PWM_RANGE_MAX
      - name: max_check
        description: "These are min/max values (in us) which, when a channel is smaller (min) or larger (max) than the value will activate various RC commands, such as arming, or stick configuration. Normally, every RC channel should be set so that min = 1000us, max = 2000us. On most transmitters this usually means 125% endpoints. Default check values are 100us above/below this value."
        default_value: 1900
        field: maxcheck
        min: PWM_RANGE_MIN
        max: PWM_RANGE_MAX
      - name: rssi_source
        description: "Source of RSSI input. Possible values: `NONE`, `AUTO`, `ADC`, `CHANNEL`, `PROTOCOL`, `MSP`"
        default_value: "AUTO"
        field: rssi_source
        table: rssi_source
      - name: rssi_channel
        description: "RX channel containing the RSSI signal"
        default_value: 0
        min: 0
        max: MAX_SUPPORTED_RC_CHANNEL_COUNT
      - name: rssi_min
        description: "The minimum RSSI value sent by the receiver, in %. For example, if your receiver's minimum RSSI value shows as 42% in the configurator/OSD set this parameter to 42. See also rssi_max. Note that rssi_min can be set to a value bigger than rssi_max to invert the RSSI calculation (i.e. bigger values mean lower RSSI)."
        default_value: 0
        field: rssiMin
        min: RSSI_VISIBLE_VALUE_MIN
        max: RSSI_VISIBLE_VALUE_MAX
      - name: rssi_max
        description: "The maximum RSSI value sent by the receiver, in %. For example, if your receiver's maximum RSSI value shows as 83% in the configurator/OSD set this parameter to 83. See also rssi_min."
        default_value: 100
        field: rssiMax
        min: RSSI_VISIBLE_VALUE_MIN
        max: RSSI_VISIBLE_VALUE_MAX
      - name: sbus_sync_interval
        field: sbusSyncInterval
        min: 500
        max: 10000
        default_value: 3000
      - name: rc_filter_frequency
        description: "RC data biquad filter cutoff frequency. Lower cutoff frequencies result in smoother response at expense of command control delay. Practical values are 20-50. Set to zero to disable entirely and use unsmoothed RC stick values"
        default_value: 50
        field: rcFilterFrequency
        min: 0
        max: 100
      - name: serialrx_provider
        description: "When feature SERIALRX is enabled, this allows connection to several receivers which output data via digital interface resembling serial. See RX section."
        default_value: :target
        condition: USE_SERIAL_RX
        table: serial_rx
      - name: serialrx_inverted
        description: "Reverse the serial inversion of the serial RX protocol. When this value is OFF, each protocol will use its default signal (e.g. SBUS will use an inverted signal). Some OpenLRS receivers produce a non-inverted SBUS signal. This setting supports this type of receivers (including modified FrSKY)."
        default_value: OFF
        condition: USE_SERIAL_RX
        type: bool
      - name: rx_spi_protocol
        condition: USE_RX_SPI
        table: rx_spi_protocol
        default_value: :target
      - name: rx_spi_id
        condition: USE_RX_SPI
        min: 0
        max: 0
        default_value: :zero
      - name: rx_spi_rf_channel_count
        condition: USE_RX_SPI
        min: 0
        max: 8
        default_value: :zero
      - name: spektrum_sat_bind
        description: "0 = disabled. Used to bind the spektrum satellite to RX"
        condition: USE_SPEKTRUM_BIND
        min: SPEKTRUM_SAT_BIND_DISABLED
        max: SPEKTRUM_SAT_BIND_MAX
        default_value: :SPEKTRUM_SAT_BIND_DISABLED
      - name: srxl2_unit_id
        condition: USE_SERIALRX_SRXL2
        min: 0
        max: 15
        default_value: 1
      - name: srxl2_baud_fast
        condition: USE_SERIALRX_SRXL2
        type: bool
        default_value: ON
      - name: rx_min_usec
        description: "Defines the shortest pulse width value used when ensuring the channel value is valid. If the receiver gives a pulse value lower than this value then the channel will be marked as bad and will default to the value of mid_rc."
        default_value: 885
        min: PWM_PULSE_MIN
        max: PWM_PULSE_MAX
      - name: rx_max_usec
        description: "Defines the longest pulse width value used when ensuring the channel value is valid. If the receiver gives a pulse value higher than this value then the channel will be marked as bad and will default to the value of mid_rc."
        default_value: 2115
        min: PWM_PULSE_MIN
        max: PWM_PULSE_MAX
      - name: serialrx_halfduplex
        description: "Allow serial receiver to operate on UART TX pin. With some receivers will allow control and telemetry over a single wire."
        default_value: "AUTO"
        field: halfDuplex
        table: tristate
      - name: msp_override_channels
        description: "Mask of RX channels that may be overridden by MSP `SET_RAW_RC`. Note that this requires custom firmware with `USE_RX_MSP` and `USE_MSP_RC_OVERRIDE` compile options and the `MSP RC Override` flight mode."
        default_value: 0
        field: mspOverrideChannels
        condition: USE_MSP_RC_OVERRIDE
        min: 0
        max: 65535

  - name: PG_BLACKBOX_CONFIG
    type: blackboxConfig_t
    headers: ["blackbox/blackbox.h"]
    condition: USE_BLACKBOX
    members:
      - name: blackbox_rate_num
        description: "Blackbox logging rate numerator. Use num/denom settings to decide if a frame should be logged, allowing control of the portion of logged loop iterations"
        default_value: 1
        field: rate_num
        min: 1
        max: 65535
      - name: blackbox_rate_denom
        description: "Blackbox logging rate denominator. See blackbox_rate_num."
        default_value: 1
        field: rate_denom
        min: 1
        max: 65535
      - name: blackbox_device
        description: "Selection of where to write blackbox data"
        default_value: :target
        field: device
        table: blackbox_device
      - name: sdcard_detect_inverted
        description: "This setting drives the way SD card is detected in card slot. On some targets (AnyFC F7 clone) different card slot was used and depending of hardware revision ON or OFF setting might be required. If card is not detected, change this value."
        default_value: :target
        field: invertedCardDetection
        condition: USE_SDCARD
        type: bool

  - name: PG_MOTOR_CONFIG
    type: motorConfig_t
    headers: ["flight/mixer.h"]
    members:
      - name: max_throttle
        description: "This is the maximum value (in us) sent to esc when armed. Default of 1850 are OK for everyone (legacy). For modern ESCs, higher values (c. 2000) may be more appropriate. If you have brushed motors, the value should be set to 2000."
        default_value: 1850
        field: maxthrottle
        min: PWM_RANGE_MIN
        max: PWM_RANGE_MAX
      - name: min_command
        description: "This is the PWM value sent to ESCs when they are not armed. If ESCs beep slowly when powered up, try decreasing this value. It can also be used for calibrating all ESCs at once."
        default_value: 1000
        field: mincommand
        min: 0
        max: PWM_RANGE_MAX
      - name: motor_pwm_rate
        description: "Output frequency (in Hz) for motor pins. Default is 400Hz for motor with motor_pwm_protocol set to STANDARD. For *SHOT (e.g. ONESHOT125) values of 1000 and 2000 have been tested by the development team and are supported. It may be possible to use higher values. For BRUSHED values of 8000 and above should be used. Setting to 8000 will use brushed mode at 8kHz switching frequency. Up to 32kHz is supported for brushed. Default is 16000 for boards with brushed motors. Note, that in brushed mode, minthrottle is offset to zero. For brushed mode, set max_throttle to 2000."
        default_value: 400
        field: motorPwmRate
        min: 50
        max: 32000
      - name: motor_accel_time
        description: "Minimum time for the motor(s) to accelerate from 0 to 100% throttle (ms) [0-1000]"
        default_value: 0
        field: motorAccelTimeMs
        min: 0
        max: 1000
      - name: motor_decel_time
        description: "Minimum time for the motor(s) to deccelerate from 100 to 0% throttle (ms) [0-1000]"
        default_value: 0
        field: motorDecelTimeMs
        min: 0
        max: 1000
      - name: motor_pwm_protocol
        description: "Protocol that is used to send motor updates to ESCs. Possible values - STANDARD, ONESHOT125, ONESHOT42, MULTISHOT, DSHOT150, DSHOT300, DSHOT600, DSHOT1200, BRUSHED"
        default_value: "ONESHOT125"
        field: motorPwmProtocol
        table: motor_pwm_protocol
      - name: throttle_scale
        description: "Throttle scaling factor. `1` means no throttle scaling. `0.5` means throttle scaled down by 50%"
        default_value: 1.0
        field: throttleScale
        min: 0
        max: 1
      - name: throttle_idle
        description: "The percentage of the throttle range (`max_throttle` - `min_command`) above `min_command` used for minimum / idle throttle."
        default_value: 15
        field: throttleIdle
        min: 0
        max: 30
      - name: motor_poles
        field: motorPoleCount
        description: "The number of motor poles. Required to compute motor RPM"
        min: 4
        max: 255
        default_value: 14
      - name: flip_over_after_crash_power_factor
        field: flipOverAfterPowerFactor
        default_value: 65
        description: "flip over after crash power factor"
        condition: "USE_DSHOT"
        min: 0
        max: 100

  - name: PG_FAILSAFE_CONFIG
    type: failsafeConfig_t
    headers: ["flight/failsafe.h"]
    members:
      - name: failsafe_delay
        description: "Time in deciseconds to wait before activating failsafe when signal is lost. See [Failsafe documentation](Failsafe.md#failsafe_delay)."
        default_value: 5
        min: 0
        max: 200
      - name: failsafe_recovery_delay
        description: "Time in deciseconds to wait before aborting failsafe when signal is recovered. See [Failsafe documentation](Failsafe.md#failsafe_recovery_delay)."
        default_value: 5
        min: 0
        max: 200
      - name: failsafe_off_delay
        description: "Time in deciseconds to wait before turning off motors when failsafe is activated. 0 = No timeout. See [Failsafe documentation](Failsafe.md#failsafe_off_delay)."
        default_value: 200
        min: 0
        max: 200
      - name: failsafe_throttle
        description: "Throttle level used for landing when failsafe is enabled. See [Failsafe documentation](Failsafe.md#failsafe_throttle)."
        default_value: 1000
        min: PWM_RANGE_MIN
        max: PWM_RANGE_MAX
      - name: failsafe_throttle_low_delay
        description: "If failsafe activated when throttle is low for this much time - bypass failsafe and disarm, in 10th of seconds. 0 = No timeout"
        default_value: 0
        min: 0
        max: 300
      - name: failsafe_procedure
        description: "What failsafe procedure to initiate in Stage 2. See [Failsafe documentation](Failsafe.md#failsafe_throttle)."
        default_value: "SET-THR"
        table: failsafe_procedure
      - name: failsafe_stick_threshold
        description: "Threshold for stick motion to consider failsafe condition resolved. If non-zero failsafe won't clear even if RC link is restored - you have to move sticks to exit failsafe."
        default_value: 50
        field: failsafe_stick_motion_threshold
        min: 0
        max: 500
      - name: failsafe_fw_roll_angle
        description: "Amount of banking when `SET-THR` failsafe is active on a fixed-wing machine. In 1/10 deg (deci-degrees). Negative values = left roll"
        default_value: -200
        min: -800
        max: 800
      - name: failsafe_fw_pitch_angle
        description: "Amount of dive/climb when `SET-THR` failsafe is active on a fixed-wing machine. In 1/10 deg (deci-degrees). Negative values = climb"
        default_value: 100
        min: -800
        max: 800
      - name: failsafe_fw_yaw_rate
        description: "Requested yaw rate to execute when `SET-THR` failsafe is active on a fixed-wing machine. In deg/s. Negative values = left turn"
        default_value: -45
        min: -1000
        max: 1000
      - name: failsafe_min_distance
        description: "If failsafe happens when craft is closer than this distance in centimeters from home, failsafe will not execute regular failsafe_procedure, but will execute procedure specified in failsafe_min_distance_procedure instead. 0 = Normal failsafe_procedure always taken."
        default_value: 0
        min: 0
        max: 65000
      - name: failsafe_min_distance_procedure
        description: "What failsafe procedure to initiate in Stage 2 when craft is closer to home than failsafe_min_distance. See [Failsafe documentation](Failsafe.md#failsafe_throttle)."
        default_value: "DROP"
        table: failsafe_procedure
      - name: failsafe_mission
        description: "If set to `OFF` the failsafe procedure won't be triggered and the mission will continue if the FC is in WP (automatic mission) mode"
        default_value: ON
        type: bool

  - name: PG_LIGHTS_CONFIG
    type: lightsConfig_t
    headers: ["io/lights.h"]
    condition: USE_LIGHTS
    members:
      - name: failsafe_lights
        description: "Enable or disable the lights when the `FAILSAFE` flight mode is enabled. The target needs to be compiled with `USE_LIGHTS` [ON/OFF]."
        default_value: ON
        field: failsafe.enabled
        type: bool
      - name: failsafe_lights_flash_period
        description: "Time in milliseconds between two flashes when `failsafe_lights` is ON and `FAILSAFE` flight mode is enabled [40-65535]."
        default_value: 1000
        field: failsafe.flash_period
        min: 40
        max: 65535
      - name: failsafe_lights_flash_on_time
        description: "Flash lights ON time in milliseconds when `failsafe_lights` is ON and `FAILSAFE` flight mode is enabled. [20-65535]."
        default_value: 100
        field: failsafe.flash_on_time
        min: 20
        max: 65535

  - name: PG_BOARD_ALIGNMENT
    type: boardAlignment_t
    headers: ["sensors/boardalignment.h"]
    members:
      - name: align_board_roll
        description: "Arbitrary board rotation in deci-degrees (0.1 degree), to allow mounting it sideways / upside down / rotated etc"
        default_value: :zero
        field: rollDeciDegrees
        min: -1800
        max: 3600
      - name: align_board_pitch
        description: "Arbitrary board rotation in deci-degrees (0.1 degree), to allow mounting it sideways / upside down / rotated etc"
        default_value: :zero
        field: pitchDeciDegrees
        min: -1800
        max: 3600
      - name: align_board_yaw
        description: "Arbitrary board rotation in deci-degrees (0.1 degree), to allow mounting it sideways / upside down / rotated etc"
        default_value: :zero
        field: yawDeciDegrees
        min: -1800
        max: 3600

  - name: PG_BATTERY_METERS_CONFIG
    type: batteryMetersConfig_t
    headers: ["sensors/battery.h"]
    members:
      - name: vbat_meter_type
        description: "Vbat voltage source. Possible values: `NONE`, `ADC`, `ESC`. `ESC` required ESC telemetry enebled and running"
        condition: USE_ADC
        default_value: ADC
        field: voltage.type
        table: voltage_sensor
        type: uint8_t
      - name: vbat_scale
        description: "Battery voltage calibration value. 1100 = 11:1 voltage divider (10k:1k) x 100. Adjust this slightly if reported pack voltage is different from multimeter reading. You can get current voltage by typing \"status\" in cli."
        default_value: :target
        field: voltage.scale
        condition: USE_ADC
        min: VBAT_SCALE_MIN
        max: VBAT_SCALE_MAX
      - name: current_meter_scale
        description: "This sets the output voltage to current scaling for the current sensor in 0.1 mV/A steps. 400 is 40mV/A such as the ACS756 sensor outputs. 183 is the setting for the uberdistro with a 0.25mOhm shunt."
        default_value: :target
        field: current.scale
        min: -10000
        max: 10000
      - name: current_meter_offset
        description: "This sets the output offset voltage of the current sensor in millivolts."
        default_value: :target
        field: current.offset
        min: -32768
        max: 32767
      - name: current_meter_type
        description: "ADC , VIRTUAL, NONE. The virtual current sensor, once calibrated, estimates the current value from throttle position."
        default_value: "ADC"
        field: current.type
        table: current_sensor
        type: uint8_t
      - name: bat_voltage_src
        description: "Chose between raw and sag compensated battery voltage to use for battery alarms and telemetry. Possible values are `RAW` and `SAG_COMP`"
        default_value: "RAW"
        field: voltageSource
        table: bat_voltage_source
        type: uint8_t
      - name: cruise_power
        description: "Power draw at cruise throttle used for remaining flight time/distance estimation in 0.01W unit"
        default_value: 0
        field: cruise_power
        min: 0
        max: 4294967295
      - name: idle_power
        description: "Power draw at zero throttle used for remaining flight time/distance estimation in 0.01W unit"
        default_value: 0
        field: idle_power
        min: 0
        max: 65535
      - name: rth_energy_margin
        description: "Energy margin wanted after getting home (percent of battery energy capacity). Use for the remaining flight time/distance calculation"
        default_value: 5
        min: 0
        max: 100
      - name: thr_comp_weight
        description: "Weight used for the throttle compensation based on battery voltage. See the [battery documentation](Battery.md#automatic-throttle-compensation-based-on-battery-voltage)"
        default_value: 1
        field: throttle_compensation_weight
        min: 0
        max: 2

  - name: PG_BATTERY_PROFILES
    type: batteryProfile_t
    headers: ["sensors/battery.h"]
    value_type: BATTERY_CONFIG_VALUE
    members:
      - name: bat_cells
        description: "Number of cells of the battery (0 = auto-detect), see battery documentation. 7S, 9S and 11S batteries cannot be auto-detected."
        default_value: 0
        field: cells
        condition: USE_ADC
        min: 0
        max: 12
      - name: vbat_cell_detect_voltage
        description: "Maximum voltage per cell, used for auto-detecting the number of cells of the battery in 0.01V units."
        default_value: 425
        field: voltage.cellDetect
        condition: USE_ADC
        min: 100
        max: 500
      - name: vbat_max_cell_voltage
        description: "Maximum voltage per cell in 0.01V units, default is 4.20V"
        default_value: 420
        field: voltage.cellMax
        condition: USE_ADC
        min: 100
        max: 500
      - name: vbat_min_cell_voltage
        description: "Minimum voltage per cell, this triggers battery out alarms, in 0.01V units, default is 330 (3.3V)"
        default_value: 330
        field: voltage.cellMin
        condition: USE_ADC
        min: 100
        max: 500
      - name: vbat_warning_cell_voltage
        description: "Warning voltage per cell, this triggers battery-warning alarms, in 0.01V units, default is 350 (3.5V)"
        default_value: 350
        field: voltage.cellWarning
        condition: USE_ADC
        min: 100
        max: 500
      - name: battery_capacity
        description: "Set the battery capacity in mAh or mWh (see `battery_capacity_unit`). Used to calculate the remaining battery capacity."
        default_value: 0
        field: capacity.value
        min: 0
        max: 4294967295
      - name: battery_capacity_warning
        description: "If the remaining battery capacity goes below this threshold the beeper will emit short beeps and the relevant OSD items will blink."
        default_value: 0
        field: capacity.warning
        min: 0
        max: 4294967295
      - name: battery_capacity_critical
        description: "If the remaining battery capacity goes below this threshold the battery is considered empty and the beeper will emit long beeps."
        default_value: 0
        field: capacity.critical
        min: 0
        max: 4294967295
      - name: battery_capacity_unit
        description: "Unit used for `battery_capacity`, `battery_capacity_warning` and `battery_capacity_critical` [MAH/MWH] (milliAmpere hour / milliWatt hour)."
        default_value: "MAH"
        field: capacity.unit
        table: bat_capacity_unit
        type: uint8_t

  - name: PG_MIXER_CONFIG
    type: mixerConfig_t
    members:
      - name: motor_direction_inverted
        description: "Use if you need to inverse yaw motor direction."
        default_value: OFF
        field: motorDirectionInverted
        type: bool
      - name: platform_type
        description: "Defines UAV platform type. Allowed values: \"MULTIROTOR\", \"AIRPLANE\", \"HELICOPTER\", \"TRICOPTER\", \"ROVER\", \"BOAT\". Currently only MULTIROTOR, AIRPLANE and TRICOPTER types are implemented"
        default_value: "MULTIROTOR"
        field: platformType
        type: uint8_t
        table: platform_type
      - name: has_flaps
        description: "Defines is UAV is capable of having flaps. If ON and AIRPLANE `platform_type` is used, **FLAPERON** flight mode will be available for the pilot"
        default_value: OFF
        field: hasFlaps
        type: bool
      - name: model_preview_type
        description: "ID of mixer preset applied in a Configurator. **Do not modify manually**. Used only for backup/restore reasons."
        default_value: -1
        field: appliedMixerPreset
        min: -1
        max: INT16_MAX
      - name: fw_min_throttle_down_pitch
        description: "Automatic pitch down angle when throttle is at 0 in angle mode. Progressively applied between cruise throttle and zero throttle (decidegrees)"
        default_value: 0
        field: fwMinThrottleDownPitchAngle
        min: 0
        max: 450

  - name: PG_REVERSIBLE_MOTORS_CONFIG
    type: reversibleMotorsConfig_t
    members:
      - name: 3d_deadband_low
        description: "Low value of throttle deadband for 3D mode (when stick is in the 3d_deadband_throttle range, the fixed values of 3d_deadband_low / _high are used instead)"
        default_value: 1406
        field: deadband_low
        min: PWM_RANGE_MIN
        max: PWM_RANGE_MAX
      - name: 3d_deadband_high
        description: "High value of throttle deadband for 3D mode (when stick is in the deadband range, the value in 3d_neutral is used instead)"
        default_value: 1514
        field: deadband_high
        min: PWM_RANGE_MIN
        max: PWM_RANGE_MAX
      - name: 3d_neutral
        description: "Neutral (stop) throttle value for 3D mode"
        default_value: 1460
        field: neutral
        min: PWM_RANGE_MIN
        max: PWM_RANGE_MAX

  - name: PG_SERVO_CONFIG
    type: servoConfig_t
    headers: ["flight/servos.h"]
    members:
      - name: servo_protocol
        description: "An option to chose the protocol/option that would be used to output servo data. Possible options `PWM` (FC servo outputs), `SERVO_DRIVER` (I2C PCA9685 peripheral), `SBUS` (S.Bus protocol output via a configured serial port)"
        default_value: "PWM"
        field: servo_protocol
        table: servo_protocol
      - name: servo_center_pulse
        description: "Servo midpoint"
        default_value: 1500
        field: servoCenterPulse
        min: PWM_RANGE_MIN
        max: PWM_RANGE_MAX
      - name: servo_pwm_rate
        description: "Output frequency (in Hz) servo pins. When using tricopters or gimbal with digital servo, this rate can be increased. Max of 498Hz (for 500Hz pwm period), and min of 50Hz. Most digital servos will support for example 330Hz."
        default_value: 50
        field: servoPwmRate
        min: 50
        max: 498
      - name: servo_lpf_hz
        description: "Selects the servo PWM output cutoff frequency. Value is in [Hz]"
        default_value: 20
        field: servo_lowpass_freq
        min: 0
        max: 400
      - name: flaperon_throw_offset
        description: "Defines throw range in us for both ailerons that will be passed to servo mixer via input source 14 (`FEATURE FLAPS`) when FLAPERON mode is activated."
        default_value: 200
        min: FLAPERON_THROW_MIN
        max: FLAPERON_THROW_MAX
      - name: tri_unarmed_servo
        description: "On tricopter mix only, if this is set to ON, servo will always be correcting regardless of armed state. to disable this, set it to OFF."
        default_value: ON
        type: bool
      - name: servo_autotrim_rotation_limit
        description: "Servo midpoints are only updated when total aircraft rotation is less than this threshold [deg/s]. Only applies when using `feature FW_AUTOTRIM`."
        default_value: 15
        min: 1
        max: 60

  - name: PG_CONTROL_RATE_PROFILES
    type: controlRateConfig_t
    headers: ["fc/controlrate_profile.h"]
    value_type: CONTROL_RATE_VALUE
    members:
      - name: thr_mid
        description: "Throttle value when the stick is set to mid-position. Used in the throttle curve calculation."
        default_value: 50
        field: throttle.rcMid8
        min: 0
        max: 100
      - name: thr_expo
        description: "Throttle exposition value"
        default_value: 0
        field: throttle.rcExpo8
        min: 0
        max: 100
      - name: tpa_rate
        description: "Throttle PID attenuation reduces influence of P on ROLL and PITCH as throttle increases. For every 1% throttle after the TPA breakpoint, P is reduced by the TPA rate."
        default_value: 0
        field: throttle.dynPID
        min: 0
        max: 100
      - name: tpa_breakpoint
        description: "See tpa_rate."
        default_value: 1500
        field: throttle.pa_breakpoint
        min: PWM_RANGE_MIN
        max: PWM_RANGE_MAX
      - name: fw_tpa_time_constant
        description: "TPA smoothing and delay time constant to reflect non-instant speed/throttle response of the plane. Planes with low thrust/weight ratio generally need higher time constant. Default is zero for compatibility with old setups"
        default_value: 0
        field: throttle.fixedWingTauMs
        min: 0
        max: 5000
      - name: rc_expo
        description: "Exposition value used for the PITCH/ROLL axes by all the stabilized flights modes (all but `MANUAL`)"
        default_value: 70
        field: stabilized.rcExpo8
        min: 0
        max: 100
      - name: rc_yaw_expo
        description: "Exposition value used for the YAW axis by all the stabilized flights modes (all but `MANUAL`)"
        default_value: 20
        field: stabilized.rcYawExpo8
        min: 0
        max: 100
      # New rates are in dps/10. That means, Rate of 20 means 200dps of rotation speed on given axis.
      # Rate 180 (1800dps) is max. value gyro can measure reliably
      - name: roll_rate
        description: "Defines rotation rate on ROLL axis that UAV will try to archive on max. stick deflection. Rates are defined in tens of degrees (deca-degrees) per second [rate = dps/10]. That means, rate 20 represents 200dps rotation speed. Default 20 (200dps) is more less equivalent of old Cleanflight/Baseflight rate 0. Max. 180 (1800dps) is what gyro can measure."
        default_value: 20
        field: stabilized.rates[FD_ROLL]
        min: ROLL_PITCH_RATE_MIN
        max: ROLL_PITCH_RATE_MAX
      - name: pitch_rate
        description: "Defines rotation rate on PITCH axis that UAV will try to archive on max. stick deflection. Rates are defined in tens of degrees (deca-degrees) per second [rate = dps/10]. That means, rate 20 represents 200dps rotation speed. Default 20 (200dps) is more less equivalent of old Cleanflight/Baseflight rate 0. Max. 180 (1800dps) is what gyro can measure."
        default_value: 20
        field: stabilized.rates[FD_PITCH]
        min: ROLL_PITCH_RATE_MIN
        max: ROLL_PITCH_RATE_MAX
      - name: yaw_rate
        description: "Defines rotation rate on YAW axis that UAV will try to archive on max. stick deflection. Rates are defined in tens of degrees (deca-degrees) per second [rate = dps/10]. That means, rate 20 represents 200dps rotation speed. Default 20 (200dps) is more less equivalent of old Cleanflight/Baseflight rate 0. Max. 180 (1800dps) is what gyro can measure."
        default_value: 20
        field: stabilized.rates[FD_YAW]
        min: 2
        max: 180
      - name: manual_rc_expo
        description: "Exposition value used for the PITCH/ROLL axes by the `MANUAL` flight mode [0-100]"
        default_value: 70
        field: manual.rcExpo8
        min: 0
        max: 100
      - name: manual_rc_yaw_expo
        description: "Exposition value used for the YAW axis by the `MANUAL` flight mode [0-100]"
        default_value: 20
        field: manual.rcYawExpo8
        min: 0
        max: 100
      - name: manual_roll_rate
        description: "Servo travel multiplier for the ROLL axis in `MANUAL` flight mode [0-100]%"
        default_value: 100
        field: manual.rates[FD_ROLL]
        min: MANUAL_RATE_MIN
        max: MANUAL_RATE_MAX
      - name: manual_pitch_rate
        description: "Servo travel multiplier for the PITCH axis in `MANUAL` flight mode [0-100]%"
        default_value: 100
        field: manual.rates[FD_PITCH]
        min: MANUAL_RATE_MIN
        max: MANUAL_RATE_MAX
      - name: manual_yaw_rate
        description: "Servo travel multiplier for the YAW axis in `MANUAL` flight mode [0-100]%"
        default_value: 100
        field: manual.rates[FD_YAW]
        min: MANUAL_RATE_MIN
        max: MANUAL_RATE_MAX
      - name: fpv_mix_degrees
        field: misc.fpvCamAngleDegrees
        min: 0
        max: 50
        default_value: 0

  - name: PG_SERIAL_CONFIG
    type: serialConfig_t
    headers: ["io/serial.h"]
    members:
      - name: reboot_character
        description: "Special character used to trigger reboot"
        default_value: 82
        min: 48
        max: 126

  - name: PG_IMU_CONFIG
    type: imuConfig_t
    headers: ["flight/imu.h"]
    members:
      - name: imu_dcm_kp
        description: "Inertial Measurement Unit KP Gain for accelerometer measurements"
        default_value: 2500
        field: dcm_kp_acc
        max: UINT16_MAX
      - name: imu_dcm_ki
        description: "Inertial Measurement Unit KI Gain for accelerometer measurements"
        default_value: 50
        field: dcm_ki_acc
        max: UINT16_MAX
      - name: imu_dcm_kp_mag
        description: "Inertial Measurement Unit KP Gain for compass measurements"
        default_value: 10000
        field: dcm_kp_mag
        max: UINT16_MAX
      - name: imu_dcm_ki_mag
        description: "Inertial Measurement Unit KI Gain for compass measurements"
        default_value: 0
        field: dcm_ki_mag
        max: UINT16_MAX
      - name: small_angle
        description: "If the aircraft tilt angle exceed this value the copter will refuse to arm."
        default_value: 25
        min: 0
        max: 180
      - name: imu_acc_ignore_rate
        description: "Total gyro rotation rate threshold [deg/s] to consider accelerometer trustworthy on airplanes"
        default_value: 0
        field: acc_ignore_rate
        min: 0
        max: 20
      - name: imu_acc_ignore_slope
        description: "Half-width of the interval to gradually reduce accelerometer weight. Centered at `imu_acc_ignore_rate` (exactly 50% weight)"
        default_value: 0
        field: acc_ignore_slope
        min: 0
        max: 5

  - name: PG_ARMING_CONFIG
    type: armingConfig_t
    members:
      - name: fixed_wing_auto_arm
        description: "Auto-arm fixed wing aircraft on throttle above min_check, and disarming with stick commands are disabled, so power cycle is required to disarm. Requires enabled motorstop and no arm switch configured."
        default_value: OFF
        type: bool
      - name: disarm_kill_switch
        description: "Disarms the motors independently of throttle value. Setting to OFF reverts to the old behaviour of disarming only when the throttle is low. Only applies when arming and disarming with an AUX channel."
        default_value: ON
        type: bool
      - name: switch_disarm_delay
        description: "Delay before disarming when requested by switch (ms) [0-1000]"
        default_value: 250
        field: switchDisarmDelayMs
        min: 0
        max: 1000
      - name: prearm_timeout
        description: "Duration (ms) for which Prearm being activated is valid. after this, Prearm needs to be reset. 0 means Prearm does not timeout."
        default_value: 10000
        field: prearmTimeoutMs
        min: 0
        max: 10000

  - name: PG_GENERAL_SETTINGS
    headers: ["config/general_settings.h"]
    type: generalSettings_t
    members:
      - name: applied_defaults
        description: "Internal (configurator) hint. Should not be changed manually"
        default_value: 0
        field: appliedDefaults
        type: uint8_t
        min: 0
        max: 3

  - name: PG_RPM_FILTER_CONFIG
    headers: ["flight/rpm_filter.h"]
    condition: USE_RPM_FILTER
    type: rpmFilterConfig_t
    members:
      - name: rpm_gyro_filter_enabled
        description: "Enables gyro RPM filtere. Set to `ON` only when ESC telemetry is working and rotation speed of the motors is correctly reported to INAV"
        default_value: OFF
        field: gyro_filter_enabled
        type: bool
      - name: rpm_gyro_harmonics
        description: "Number of harmonic frequences to be covered by gyro RPM filter. Default value of `1` usually works just fine"
        default_value: 1
        field: gyro_harmonics
        type: uint8_t
        min: 1
        max: 3
      - name: rpm_gyro_min_hz
        description: "The lowest frequency for gyro RPM filtere. Default `150` is fine for 5\" mini-quads. On 7-inch drones you can lower even down to `60`-`70`"
        default_value: 100
        field: gyro_min_hz
        type: uint8_t
        min: 30
        max: 200
      - name: rpm_gyro_q
        description: "Q factor for gyro RPM filter. Lower values give softer, wider attenuation. Usually there is no need to change this setting"
        default_value: 500
        field: gyro_q
        type: uint16_t
        min: 1
        max: 3000
  - name: PG_GPS_CONFIG
    type: gpsConfig_t
    condition: USE_GPS
    members:
      - name: gps_provider
        description: "Which GPS protocol to be used, note that UBLOX is 5Hz and UBLOX7 is 10Hz (M8N)."
        default_value: "UBLOX"
        field: provider
        table: gps_provider
        type: uint8_t
      - name: gps_sbas_mode
        description: "Which SBAS mode to be used"
        default_value: "NONE"
        field: sbasMode
        table: gps_sbas_mode
        type: uint8_t
      - name: gps_dyn_model
        description: "GPS navigation model: Pedestrian, Air_1g, Air_4g. Default is AIR_1G. Use pedestrian with caution, can cause flyaways with fast flying."
        default_value: "AIR_1G"
        field: dynModel
        table: gps_dyn_model
        type: uint8_t
      - name: gps_auto_config
        description: "Enable automatic configuration of UBlox GPS receivers."
        default_value: ON
        field: autoConfig
        type: bool
      - name: gps_auto_baud
        description: "Automatic configuration of GPS baudrate(The specified baudrate in configured in ports will be used) when used with UBLOX GPS. When used with NAZA/DJI it will automatic detect GPS baudrate and change to it, ignoring the selected baudrate set in ports"
        default_value: ON
        field: autoBaud
        type: bool
      - name: gps_ublox_use_galileo
        description: "Enable use of Galileo satellites. This is at the expense of other regional constellations, so benefit may also be regional. Requires M8N and Ublox firmware 3.x (or later) [OFF/ON]."
        default_value: OFF
        field: ubloxUseGalileo
        type: bool
      - name: gps_min_sats
        description: "Minimum number of GPS satellites in view to acquire GPS_FIX and consider GPS position valid. Some GPS receivers appeared to be very inaccurate with low satellite count."
        default_value: 6
        field: gpsMinSats
        min: 5
        max: 10

  - name: PG_RC_CONTROLS_CONFIG
    type: rcControlsConfig_t
    headers: ["fc/rc_controls.h"]
    members:
      - name: deadband
        description: "These are values (in us) by how much RC input can be different before it's considered valid. For transmitters with jitter on outputs, this value can be increased. Defaults are zero, but can be increased up to 10 or so if rc inputs twitch while idle."
        default_value: 5
        min: 0
        max: 32
      - name: yaw_deadband
        description: "These are values (in us) by how much RC input can be different before it's considered valid. For transmitters with jitter on outputs, this value can be increased. Defaults are zero, but can be increased up to 10 or so if rc inputs twitch while idle."
        default_value: 5
        min: 0
        max: 100
      - name: pos_hold_deadband
        description: "Stick deadband in [r/c points], applied after r/c deadband and expo"
        default_value: 10
        min: 2
        max: 250
      - name: alt_hold_deadband
        description: "Defines the deadband of throttle during alt_hold [r/c points]"
        default_value: 50
        min: 10
        max: 250
      - name: 3d_deadband_throttle
        description: "Throttle signal will be held to a fixed value when throttle is centered with an error margin defined in this parameter."
        default_value: 50
        field: mid_throttle_deadband
        min: 0
        max: 200
      - name: airmode_type
        description: "Defines the Airmode state handling type. Default **STICK_CENTER** is the classical approach in which Airmode is always active if enabled, but when the throttle is low and ROLL/PITCH/YAW sticks are centered, Iterms is not allowed to grow (ANTI_WINDUP). **THROTTLE_THRESHOLD** is the Airmode behavior known from Betaflight. In this mode, Airmode is active as soon THROTTLE position is above `airmode_throttle_threshold` and stays active until disarm. ANTI_WINDUP is never triggered. For small Multirotors (up to 7-inch propellers) it is suggested to switch to **THROTTLE_THRESHOLD** since it keeps full stabilization no matter what pilot does with the sticks. Fixed Wings always use **STICK_CENTER_ONCE** or **STICK_CENTER** modes."
        default_value: "STICK_CENTER"
        field: airmodeHandlingType
        table: airmodeHandlingType
      - name: airmode_throttle_threshold
        description: "Defines airmode THROTTLE activation threshold when `airmode_type` **THROTTLE_THRESHOLD** is used"
        default_value: 1300
        field: airmodeThrottleThreshold
        min: 1000
        max: 2000

  - name: PG_PID_PROFILE
    type: pidProfile_t
    headers: ["flight/pid.h"]
    value_type: PROFILE_VALUE
    members:
      - name: mc_p_pitch
        description: "Multicopter rate stabilisation P-gain for PITCH"
        default_value: 40
        field: bank_mc.pid[PID_PITCH].P
        min: RPYL_PID_MIN
        max: RPYL_PID_MAX
      - name: mc_i_pitch
        description: "Multicopter rate stabilisation I-gain for PITCH"
        default_value: 30
        field: bank_mc.pid[PID_PITCH].I
        min: RPYL_PID_MIN
        max: RPYL_PID_MAX
      - name: mc_d_pitch
        description: "Multicopter rate stabilisation D-gain for PITCH"
        default_value: 23
        field: bank_mc.pid[PID_PITCH].D
        min: RPYL_PID_MIN
        max: RPYL_PID_MAX
      - name: mc_cd_pitch
        description: "Multicopter Control Derivative gain for PITCH"
        default_value: 60
        field: bank_mc.pid[PID_PITCH].FF
        min: RPYL_PID_MIN
        max: RPYL_PID_MAX
      - name: mc_p_roll
        description: "Multicopter rate stabilisation P-gain for ROLL"
        default_value: 40
        field: bank_mc.pid[PID_ROLL].P
        min: RPYL_PID_MIN
        max: RPYL_PID_MAX
      - name: mc_i_roll
        description: "Multicopter rate stabilisation I-gain for ROLL"
        default_value: 30
        field: bank_mc.pid[PID_ROLL].I
        min: RPYL_PID_MIN
        max: RPYL_PID_MAX
      - name: mc_d_roll
        description: "Multicopter rate stabilisation D-gain for ROLL"
        default_value: 23
        field: bank_mc.pid[PID_ROLL].D
        min: RPYL_PID_MIN
        max: RPYL_PID_MAX
      - name: mc_cd_roll
        description: "Multicopter Control Derivative gain for ROLL"
        default_value: 60
        field: bank_mc.pid[PID_ROLL].FF
        min: RPYL_PID_MIN
        max: RPYL_PID_MAX
      - name: mc_p_yaw
        description: "Multicopter rate stabilisation P-gain for YAW"
        default_value: 85
        field: bank_mc.pid[PID_YAW].P
        min: RPYL_PID_MIN
        max: RPYL_PID_MAX
      - name: mc_i_yaw
        description: "Multicopter rate stabilisation I-gain for YAW"
        default_value: 45
        field: bank_mc.pid[PID_YAW].I
        min: RPYL_PID_MIN
        max: RPYL_PID_MAX
      - name: mc_d_yaw
        description: "Multicopter rate stabilisation D-gain for YAW"
        default_value: 0
        field: bank_mc.pid[PID_YAW].D
        min: RPYL_PID_MIN
        max: RPYL_PID_MAX
      - name: mc_cd_yaw
        description: "Multicopter Control Derivative gain for YAW"
        default_value: 60
        field: bank_mc.pid[PID_YAW].FF
        min: RPYL_PID_MIN
        max: RPYL_PID_MAX
      - name: mc_p_level
        description: "Multicopter attitude stabilisation P-gain"
        default_value: 20
        field: bank_mc.pid[PID_LEVEL].P
        min: RPYL_PID_MIN
        max: RPYL_PID_MAX
      - name: mc_i_level
        description: "Multicopter attitude stabilisation low-pass filter cutoff"
        default_value: 15
        field: bank_mc.pid[PID_LEVEL].I
        min: RPYL_PID_MIN
        max: RPYL_PID_MAX
      - name: mc_d_level
        description: "Multicopter attitude stabilisation HORIZON transition point"
        default_value: 75
        field: bank_mc.pid[PID_LEVEL].D
        min: RPYL_PID_MIN
        max: RPYL_PID_MAX
      - name: fw_p_pitch
        description: "Fixed-wing rate stabilisation P-gain for PITCH"
        default_value: 5
        field: bank_fw.pid[PID_PITCH].P
        min: RPYL_PID_MIN
        max: RPYL_PID_MAX
      - name: fw_i_pitch
        description: "Fixed-wing rate stabilisation I-gain for PITCH"
        default_value: 7
        field: bank_fw.pid[PID_PITCH].I
        min: RPYL_PID_MIN
        max: RPYL_PID_MAX
      - name: fw_d_pitch
        description: "Fixed wing rate stabilisation D-gain for PITCH"
        default_value: 0
        field: bank_fw.pid[PID_PITCH].D
        min: RPYL_PID_MIN
        max: RPYL_PID_MAX
      - name: fw_ff_pitch
        description: "Fixed-wing rate stabilisation FF-gain for PITCH"
        default_value: 50
        field: bank_fw.pid[PID_PITCH].FF
        min: RPYL_PID_MIN
        max: RPYL_PID_MAX
      - name: fw_p_roll
        description: "Fixed-wing rate stabilisation P-gain for ROLL"
        default_value: 5
        field: bank_fw.pid[PID_ROLL].P
        min: RPYL_PID_MIN
        max: RPYL_PID_MAX
      - name: fw_i_roll
        description: "Fixed-wing rate stabilisation I-gain for ROLL"
        default_value: 7
        field: bank_fw.pid[PID_ROLL].I
        min: RPYL_PID_MIN
        max: RPYL_PID_MAX
      - name: fw_d_roll
        description: "Fixed wing rate stabilisation D-gain for ROLL"
        default_value: 0
        field: bank_fw.pid[PID_ROLL].D
        min: RPYL_PID_MIN
        max: RPYL_PID_MAX
      - name: fw_ff_roll
        description: "Fixed-wing rate stabilisation FF-gain for ROLL"
        default_value: 50
        field: bank_fw.pid[PID_ROLL].FF
        min: RPYL_PID_MIN
        max: RPYL_PID_MAX
      - name: fw_p_yaw
        description: "Fixed-wing rate stabilisation P-gain for YAW"
        default_value: 6
        field: bank_fw.pid[PID_YAW].P
        min: RPYL_PID_MIN
        max: RPYL_PID_MAX
      - name: fw_i_yaw
        description: "Fixed-wing rate stabilisation I-gain for YAW"
        default_value: 10
        field: bank_fw.pid[PID_YAW].I
        min: RPYL_PID_MIN
        max: RPYL_PID_MAX
      - name: fw_d_yaw
        description: "Fixed wing rate stabilisation D-gain for YAW"
        default_value: 0
        field: bank_fw.pid[PID_YAW].D
        min: RPYL_PID_MIN
        max: RPYL_PID_MAX
      - name: fw_ff_yaw
        description: "Fixed-wing rate stabilisation FF-gain for YAW"
        default_value: 60
        field: bank_fw.pid[PID_YAW].FF
        min: RPYL_PID_MIN
        max: RPYL_PID_MAX
      - name: fw_p_level
        description: "Fixed-wing attitude stabilisation P-gain"
        default_value: 20
        field: bank_fw.pid[PID_LEVEL].P
        min: RPYL_PID_MIN
        max: RPYL_PID_MAX
      - name: fw_i_level
        description: "Fixed-wing attitude stabilisation low-pass filter cutoff"
        default_value: 5
        field: bank_fw.pid[PID_LEVEL].I
        min: RPYL_PID_MIN
        max: RPYL_PID_MAX
      - name: fw_d_level
        description: "Fixed-wing attitude stabilisation HORIZON transition point"
        default_value: 75
        field: bank_fw.pid[PID_LEVEL].D
        min: RPYL_PID_MIN
        max: RPYL_PID_MAX
      - name: max_angle_inclination_rll
        description: "Maximum inclination in level (angle) mode (ROLL axis). 100=10°"
        default_value: 300
        field: max_angle_inclination[FD_ROLL]
        min: 100
        max: 900
      - name: max_angle_inclination_pit
        description: "Maximum inclination in level (angle) mode (PITCH axis). 100=10°"
        default_value: 300
        field: max_angle_inclination[FD_PITCH]
        min: 100
        max: 900
      - name: dterm_lpf_hz
        description: "Dterm low pass filter cutoff frequency. Default setting is very conservative and small multirotors should use higher value between 80 and 100Hz. 80 seems like a gold spot for 7-inch builds while 100 should work best with 5-inch machines. If motors are getting too hot, lower the value"
        default_value: 40
        min: 0
        max: 500
      - name: dterm_lpf_type
        description: "Defines the type of stage 1 D-term LPF filter. Possible values: `PT1`, `BIQUAD`. `PT1` offers faster filter response while `BIQUAD` better attenuation."
        default_value: "BIQUAD"
        field: dterm_lpf_type
        table: filter_type
      - name: dterm_lpf2_hz
        description: "Cutoff frequency for stage 2 D-term low pass filter"
        default_value: 0
        min: 0
        max: 500
      - name: dterm_lpf2_type
        description: "Defines the type of stage 1 D-term LPF filter. Possible values: `PT1`, `BIQUAD`. `PT1` offers faster filter response while `BIQUAD` better attenuation."
        default_value: "BIQUAD"
        field: dterm_lpf2_type
        table: filter_type
      - name: yaw_lpf_hz
        description: "Yaw low pass filter cutoff frequency. Should be disabled (set to `0`) on small multirotors (7 inches and below)"
        default_value: 0
        min: 0
        max: 200
      - name: fw_iterm_throw_limit
        description: "Limits max/min I-term value in stabilization PID controller in case of Fixed Wing. It solves the problem of servo saturation before take-off/throwing the airplane into the air. By default, error accumulated in I-term can not exceed 1/3 of servo throw (around 165us). Set 0 to disable completely."
        default_value: 165
        field: fixedWingItermThrowLimit
        min: FW_ITERM_THROW_LIMIT_MIN
        max: FW_ITERM_THROW_LIMIT_MAX
      - name: fw_loiter_direction
        description: "Direction of loitering: center point on right wing (clockwise - default), or center point on left wing (counterclockwise). If equal YAW then can be changed in flight using a yaw stick."
        default_value: "RIGHT"
        field: loiter_direction
        condition: USE_NAV
        table: direction
      - name: fw_reference_airspeed
        description: "Reference airspeed. Set this to airspeed at which PIDs were tuned. Usually should be set to cruise airspeed. Also used for coordinated turn calculation if airspeed sensor is not present."
        default_value: 1500
        field: fixedWingReferenceAirspeed
        min: 300
        max: 6000
      - name: fw_turn_assist_yaw_gain
        description: "Gain required to keep the yaw rate consistent with the turn rate for a coordinated turn (in TURN_ASSIST mode). Value significantly different from 1.0 indicates a problem with the airspeed calibration (if present) or value of `fw_reference_airspeed` parameter"
        default_value: 1
        field: fixedWingCoordinatedYawGain
        min: 0
        max: 2
      - name: fw_turn_assist_pitch_gain
        description: "Gain required to keep constant pitch angle during coordinated turns (in TURN_ASSIST mode). Value significantly different from 1.0 indicates a problem with the airspeed calibration (if present) or value of `fw_reference_airspeed` parameter"
        default_value: 1
        field: fixedWingCoordinatedPitchGain
        min: 0
        max: 2
      - name: fw_iterm_limit_stick_position
        description: "Iterm is not allowed to grow when stick position is above threshold. This solves the problem of bounceback or followthrough when full stick deflection is applied on poorely tuned fixed wings. In other words, stabilization is partialy disabled when pilot is actively controlling the aircraft and active when sticks are not touched. `0` mean stick is in center position, `1` means it is fully deflected to either side"
        default_value: 0.5
        field: fixedWingItermLimitOnStickPosition
        min: 0
        max: 1
      - name: fw_yaw_iterm_freeze_bank_angle
        description: "Yaw Iterm is frozen when bank angle is above this threshold [degrees]. This solves the problem of the rudder counteracting turns by partially disabling yaw stabilization when making banked turns. Setting to 0 (the default) disables this feature. Only applies when autopilot is not active and TURN ASSIST is disabled."
        default_value: 0
        field: fixedWingYawItermBankFreeze
        min: 0
        max: 90
      - name: pidsum_limit
        description: "A limitation to overall amount of correction Flight PID can request on each axis (Roll/Pitch). If when doing a hard maneuver on one axis machine looses orientation on other axis - reducing this parameter may help"
        default_value: 500
        field: pidSumLimit
        min: PID_SUM_LIMIT_MIN
        max: PID_SUM_LIMIT_MAX
      - name: pidsum_limit_yaw
        description: "A limitation to overall amount of correction Flight PID can request on each axis (Yaw). If when doing a hard maneuver on one axis machine looses orientation on other axis - reducing this parameter may help"
        default_value: 350
        field: pidSumLimitYaw
        min: PID_SUM_LIMIT_MIN
        max: PID_SUM_LIMIT_MAX
      - name: iterm_windup
        description: "Used to prevent Iterm accumulation on during maneuvers. Iterm will be dampened when motors are reaching it's limit (when requested motor correction range is above percentage specified by this parameter)"
        default_value: 50
        field: itermWindupPointPercent
        min: 0
        max: 90
      - name: rate_accel_limit_roll_pitch
        description: "Limits acceleration of ROLL/PITCH rotation speed that can be requested by stick input. In degrees-per-second-squared. Small and powerful UAV flies great with high acceleration limit ( > 5000 dps^2 and even > 10000 dps^2). Big and heavy multirotors will benefit from low acceleration limit (~ 360 dps^2). When set correctly, it greatly improves stopping performance. Value of 0 disables limiting."
        default_value: 0
        field: axisAccelerationLimitRollPitch
        max: 500000
      - name: rate_accel_limit_yaw
        description: "Limits acceleration of YAW rotation speed that can be requested by stick input. In degrees-per-second-squared. Small and powerful UAV flies great with high acceleration limit ( > 10000 dps^2). Big and heavy multirotors will benefit from low acceleration limit (~ 180 dps^2). When set correctly, it greatly improves stopping performance and general stability during yaw turns. Value of 0 disables limiting."
        default_value: 10000
        field: axisAccelerationLimitYaw
        max: 500000
      - name: heading_hold_rate_limit
        description: "This setting limits yaw rotation rate that HEADING_HOLD controller can request from PID inner loop controller. It is independent from manual yaw rate and used only when HEADING_HOLD flight mode is enabled by pilot, RTH or WAYPOINT modes."
        min: HEADING_HOLD_RATE_LIMIT_MIN
        max: HEADING_HOLD_RATE_LIMIT_MAX
        default_value: 90

      - name: nav_mc_pos_z_p
        description: "P gain of altitude PID controller (Multirotor)"
        field: bank_mc.pid[PID_POS_Z].P
        condition: USE_NAV
        min: 0
        max: 255
        default_value: 50
      - name: nav_mc_vel_z_p
        description: "P gain of velocity PID controller"
        field: bank_mc.pid[PID_VEL_Z].P
        condition: USE_NAV
        min: 0
        max: 255
        default_value: 100
      - name: nav_mc_vel_z_i
        description: "I gain of velocity PID controller"
        field: bank_mc.pid[PID_VEL_Z].I
        condition: USE_NAV
        min: 0
        max: 255
        default_value: 50
      - name: nav_mc_vel_z_d
        description: "D gain of velocity PID controller"
        default_value: 10
        field: bank_mc.pid[PID_VEL_Z].D
        condition: USE_NAV
        min: 0
        max: 255
        default_value: 10
      - name: nav_mc_pos_xy_p
        description: "Controls how fast the drone will fly towards the target position. This is a multiplier to convert displacement to target velocity"
        field: bank_mc.pid[PID_POS_XY].P
        condition: USE_NAV
        min: 0
        max: 255
        default_value: 65
      - name: nav_mc_vel_xy_p
        description: "P gain of Position-Rate (Velocity to Acceleration) PID controller. Higher P means stronger response when position error occurs. Too much P might cause \"nervous\" behavior and oscillations"
        field: bank_mc.pid[PID_VEL_XY].P
        condition: USE_NAV
        min: 0
        max: 255
        default_value: 40
      - name: nav_mc_vel_xy_i
        description: "I gain of Position-Rate (Velocity to Acceleration) PID controller. Used for drift compensation (caused by wind for example). Higher I means stronger response to drift. Too much I gain might cause target overshot"
        field: bank_mc.pid[PID_VEL_XY].I
        condition: USE_NAV
        min: 0
        max: 255
        default_value: 15
      - name: nav_mc_vel_xy_d
        description: "D gain of Position-Rate (Velocity to Acceleration) PID controller. It can damp P and I. Increasing D might help when drone overshoots target."
        field: bank_mc.pid[PID_VEL_XY].D
        condition: USE_NAV
        min: 0
        max: 255
        default_value: 100
      - name: nav_mc_vel_xy_ff
        field: bank_mc.pid[PID_VEL_XY].FF
        condition: USE_NAV
        min: 0
        max: 255
        default_value: 40
      - name: nav_mc_heading_p
        description: "P gain of Heading Hold controller (Multirotor)"
        default_value: 60
        field: bank_mc.pid[PID_HEADING].P
        condition: USE_NAV
        min: 0
        max: 255
      - name: nav_mc_vel_xy_dterm_lpf_hz
        field: navVelXyDTermLpfHz
        min: 0
        max: 100
        default_value: 2
      - name: nav_mc_vel_xy_dterm_attenuation
        description: "Maximum D-term attenution percentage for horizontal velocity PID controller (Multirotor). It allows to smooth the PosHold CRUISE, WP and RTH when Multirotor is traveling at full speed. Dterm is not attenuated at low speeds, breaking and accelerating."
        field: navVelXyDtermAttenuation
        min: 0
        max: 100
        default_value: 90
      - name: nav_mc_vel_xy_dterm_attenuation_start
        description: "A point (in percent of both target and current horizontal velocity) where nav_mc_vel_xy_dterm_attenuation begins"
        default_value: 10
        field: navVelXyDtermAttenuationStart
        min: 0
        max: 100
      - name: nav_mc_vel_xy_dterm_attenuation_end
        description: "A point (in percent of both target and current horizontal velocity) where nav_mc_vel_xy_dterm_attenuation reaches maximum"
        default_value: 60
        field: navVelXyDtermAttenuationEnd
        min: 0
        max: 100
      - name: nav_fw_pos_z_p
        description: "P gain of altitude PID controller (Fixedwing)"
        default_value: 40
        field: bank_fw.pid[PID_POS_Z].P
        condition: USE_NAV
        min: 0
        max: 255
      - name: nav_fw_pos_z_i
        description: "I gain of altitude PID controller (Fixedwing)"
        default_value: 5
        field: bank_fw.pid[PID_POS_Z].I
        condition: USE_NAV
        min: 0
        max: 255
      - name: nav_fw_pos_z_d
        description: "D gain of altitude PID controller (Fixedwing)"
        default_value: 10
        field: bank_fw.pid[PID_POS_Z].D
        condition: USE_NAV
        min: 0
        max: 255
      - name: nav_fw_pos_xy_p
        description: "P gain of 2D trajectory PID controller. Play with this to get a straight line between waypoints or a straight RTH"
        default_value: 75
        field: bank_fw.pid[PID_POS_XY].P
        condition: USE_NAV
        min: 0
        max: 255
      - name: nav_fw_pos_xy_i
        description: "I gain of 2D trajectory PID controller. Too high and there will be overshoot in trajectory. Better start tuning with zero"
        default_value: 5
        field: bank_fw.pid[PID_POS_XY].I
        condition: USE_NAV
        min: 0
        max: 255
      - name: nav_fw_pos_xy_d
        description: "D gain of 2D trajectory PID controller. Too high and there will be overshoot in trajectory. Better start tuning with zero"
        default_value: 8
        field: bank_fw.pid[PID_POS_XY].D
        condition: USE_NAV
        min: 0
        max: 255
      - name: nav_fw_heading_p
        description: "P gain of Heading Hold controller (Fixedwing)"
        default_value: 60
        field: bank_fw.pid[PID_HEADING].P
        condition: USE_NAV
        min: 0
        max: 255
      - name: nav_fw_pos_hdg_p
        description: "P gain of heading PID controller. (Fixedwing, rovers, boats)"
        default_value: 30
        field: bank_fw.pid[PID_POS_HEADING].P
        condition: USE_NAV
        min: 0
        max: 255
      - name: nav_fw_pos_hdg_i
        description: "I gain of heading trajectory PID controller. (Fixedwing, rovers, boats)"
        default_value: 2
        field: bank_fw.pid[PID_POS_HEADING].I
        condition: USE_NAV
        min: 0
        max: 255
      - name: nav_fw_pos_hdg_d
        description: "D gain of heading trajectory PID controller. (Fixedwing, rovers, boats)"
        default_value: 0
        field: bank_fw.pid[PID_POS_HEADING].D
        condition: USE_NAV
        min: 0
        max: 255
      - name: nav_fw_pos_hdg_pidsum_limit
        description: "Output limit for heading trajectory PID controller. (Fixedwing, rovers, boats)"
        default_value: 350
        field: navFwPosHdgPidsumLimit
        min: PID_SUM_LIMIT_MIN
        max: PID_SUM_LIMIT_MAX
      - name: mc_iterm_relax
        field: iterm_relax
        table: iterm_relax
        default_value: RP
      - name: mc_iterm_relax_cutoff
        field: iterm_relax_cutoff
        min: 1
        max: 100
        default_value: 15
      - name: d_boost_factor
        field: dBoostFactor
        condition: USE_D_BOOST
        min: 1
        max: 3
        default_value: 1.25
      - name: d_boost_max_at_acceleration
        field: dBoostMaxAtAlleceleration
        condition: USE_D_BOOST
        min: 1000
        max: 16000
        default_value: 7500
      - name: d_boost_gyro_delta_lpf_hz
        field: dBoostGyroDeltaLpfHz
        condition: USE_D_BOOST
        min: 10
        max: 250
        default_value: 80
      - name: antigravity_gain
        description: "Max Antigravity gain. `1` means Antigravity is disabled, `2` means Iterm is allowed to double during rapid throttle movements"
        default_value: 1
        field: antigravityGain
        condition: USE_ANTIGRAVITY
        min: 1
        max: 20
      - name: antigravity_accelerator
        description: ""
        default_value: 1
        field: antigravityAccelerator
        condition: USE_ANTIGRAVITY
        min: 1
        max: 20
      - name: antigravity_cutoff_lpf_hz
        description: "Antigravity cutoff frequenct for Throtte filter. Antigravity is based on the difference between actual and filtered throttle input. The bigger is the difference, the bigger Antigravity gain"
        default_value: 15
        field: antigravityCutoff
        condition: USE_ANTIGRAVITY
        min: 1
        max: 30
      - name: pid_type
        description: "Allows to set type of PID controller used in control loop. Possible values: `NONE`, `PID`, `PIFF`, `AUTO`. Change only in case of experimental platforms like VTOL, tailsitters, rovers, boats, etc. Airplanes should always use `PIFF` and multirotors `PID`"
        field: pidControllerType
        table: pidTypeTable
        default_value: AUTO
      - name: mc_cd_lpf_hz
        description: "Cutoff frequency for Control Derivative. Lower value smoother reaction on fast stick movements. With higher values, response will be more aggressive, jerky"
        default_value: 30
        field: controlDerivativeLpfHz
        min: 0
        max: 200
      - name: setpoint_kalman_enabled
        description: "Enable Kalman filter on the PID controller setpoint"
        default_value: OFF
        condition: USE_GYRO_KALMAN
        field: kalmanEnabled
        type: bool
      - name: setpoint_kalman_q
        description: "Quality factor of the setpoint Kalman filter. Higher values means less filtering and lower phase delay. On 3-7 inch multirotors can be usually increased to 200-300 or even higher of clean builds"
        default_value: 100
        field: kalman_q
        condition: USE_GYRO_KALMAN
        min: 1
        max: 16000
      - name: setpoint_kalman_w
        description: "Window size for the setpoint Kalman filter. Wider the window, more samples are used to compute variance. In general, wider window results in smoother filter response"
        default_value: 4
        field: kalman_w
        condition: USE_GYRO_KALMAN
        min: 1
        max: 40
      - name: setpoint_kalman_sharpness
        description: "Dynamic factor for the setpoint Kalman filter. In general, the higher the value, the more dynamic Kalman filter gets"
        default_value: 100
        field: kalman_sharpness
        condition: USE_GYRO_KALMAN
        min: 1
        max: 16000
      - name: fw_level_pitch_trim
        description: "Pitch trim for self-leveling flight modes. In degrees. +5 means airplane nose should be raised 5 deg from level"
        default_value: 0
        field: fixedWingLevelTrim
        min: -10
        max: 10
      - name: smith_predictor_strength
        description: "The strength factor of a Smith Predictor of PID measurement. In percents"
        default_value: 0.5
        field: smithPredictorStrength
        condition: USE_SMITH_PREDICTOR
        min: 0
        max: 1
      - name: smith_predictor_delay
        description: "Expected delay of the gyro signal. In milliseconds"
        default_value: 0
        field: smithPredictorDelay
        condition: USE_SMITH_PREDICTOR
        min: 0
        max: 8
      - name: smith_predictor_lpf_hz
        description: "Cutoff frequency for the Smith Predictor Low Pass Filter"
        default_value: 50
        field: smithPredictorFilterHz
        condition: USE_SMITH_PREDICTOR
        min: 1
        max: 500

  - name: PG_PID_AUTOTUNE_CONFIG
    type: pidAutotuneConfig_t
    condition: USE_AUTOTUNE_FIXED_WING
    members:
      - name: fw_autotune_overshoot_time
        description: "Time [ms] to detect sustained overshoot"
        default_value: 100
        field: fw_overshoot_time
        min: 50
        max: 500
      - name: fw_autotune_undershoot_time
        description: "Time [ms] to detect sustained undershoot"
        default_value: 200
        field: fw_undershoot_time
        min: 50
        max: 500
      - name: fw_autotune_threshold
        description: "Threshold [%] of max rate to consider overshoot/undershoot detection"
        default_value: 50
        field: fw_max_rate_threshold
        min: 0
        max: 100
      - name: fw_autotune_ff_to_p_gain
        description: "FF to P gain (strength relationship) [%]"
        default_value: 10
        field: fw_ff_to_p_gain
        min: 0
        max: 100
      - name: fw_autotune_ff_to_i_tc
        description: "FF to I time (defines time for I to reach the same level of response as FF) [ms]"
        default_value: 600
        field: fw_ff_to_i_time_constant
        min: 100
        max: 5000

  - name: PG_POSITION_ESTIMATION_CONFIG
    type: positionEstimationConfig_t
    condition: USE_NAV
    members:
      - name: inav_auto_mag_decl
        description: "Automatic setting of magnetic declination based on GPS position. When used manual magnetic declination is ignored."
        default_value: ON
        field: automatic_mag_declination
        type: bool
      - name: inav_gravity_cal_tolerance
        description: "Unarmed gravity calibration tolerance level. Won't finish the calibration until estimated gravity error falls below this value."
        default_value: 5
        field: gravity_calibration_tolerance
        min: 0
        max: 255
      - name: inav_use_gps_velned
        description: "Defined if iNav should use velocity data provided by GPS module for doing position and speed estimation. If set to OFF iNav will fallback to calculating velocity from GPS coordinates. Using native velocity data may improve performance on some GPS modules. Some GPS modules introduce significant delay and using native velocity may actually result in much worse performance."
        default_value: ON
        field: use_gps_velned
        type: bool
      - name: inav_use_gps_no_baro
        field: use_gps_no_baro
        type: bool
        default_value: OFF
      - name: inav_allow_dead_reckoning
        description: "Defines if inav will dead-reckon over short GPS outages. May also be useful for indoors OPFLOW navigation"
        default_value: OFF
        field: allow_dead_reckoning
        type: bool
      - name: inav_reset_altitude
        description: "Defines when relative estimated altitude is reset to zero. Variants - `NEVER` (once reference is acquired it's used regardless); `FIRST_ARM` (keep altitude at zero until firstly armed), `EACH_ARM` (altitude is reset to zero on each arming)"
        default_value: "FIRST_ARM"
        field: reset_altitude_type
        table: reset_type
      - name: inav_reset_home
        description: "Allows to chose when the home position is reset. Can help prevent resetting home position after accidental mid-air disarm. Possible values are: NEVER, FIRST_ARM and EACH_ARM"
        default_value: "FIRST_ARM"
        field: reset_home_type
        table: reset_type
      - name: inav_max_surface_altitude
        description: "Max allowed altitude for surface following mode. [cm]"
        default_value: 200
        field: max_surface_altitude
        min: 0
        max: 1000
      - name: inav_w_z_surface_p
        field: w_z_surface_p
        min: 0
        max: 100
        default_value: 3.5
      - name: inav_w_z_surface_v
        field: w_z_surface_v
        min: 0
        max: 100
        default_value: 6.1
      - name: inav_w_xy_flow_p
        field: w_xy_flow_p
        min: 0
        max: 100
        default_value: 1.0
      - name: inav_w_xy_flow_v
        field: w_xy_flow_v
        min: 0
        max: 100
        default_value: 2.0
      - name: inav_w_z_baro_p
        description: "Weight of barometer measurements in estimated altitude and climb rate"
        field: w_z_baro_p
        min: 0
        max: 10
        default_value: 0.35
      - name: inav_w_z_gps_p
        description: "Weight of GPS altitude measurements in estimated altitude. Setting is used only of airplanes"
        field: w_z_gps_p
        min: 0
        max: 10
        default_value: 0.2
      - name: inav_w_z_gps_v
        description: "Weight of GPS climb rate measurements in estimated climb rate. Setting is used on both airplanes and multirotors. If GPS doesn't support native climb rate reporting (i.e. NMEA GPS) you may consider setting this to zero"
        field: w_z_gps_v
        min: 0
        max: 10
        default_value: 0.1
      - name: inav_w_xy_gps_p
        description: "Weight of GPS coordinates in estimated UAV position and speed."
        default_value: 1.0
        field: w_xy_gps_p
        min: 0
        max: 10
      - name: inav_w_xy_gps_v
        description: "Weight of GPS velocity data in estimated UAV speed"
        default_value: 2.0
        field: w_xy_gps_v
        min: 0
        max: 10
      - name: inav_w_z_res_v
        description: "Decay coefficient for estimated climb rate when baro/GPS reference for altitude is lost"
        default_value: 0.5
        field: w_z_res_v
        min: 0
        max: 10
      - name: inav_w_xy_res_v
        description: "Decay coefficient for estimated velocity when GPS reference for position is lost"
        default_value: 0.5
        field: w_xy_res_v
        min: 0
        max: 10
      - name: inav_w_xyz_acc_p
        field: w_xyz_acc_p
        min: 0
        max: 1
        default_value: 1.0
      - name: inav_w_acc_bias
        description: "Weight for accelerometer drift estimation"
        default_value: 0.01
        field: w_acc_bias
        min: 0
        max: 1
      - name: inav_max_eph_epv
        description: "Maximum uncertainty value until estimated position is considered valid and is used for navigation [cm]"
        default_value: 1000
        field: max_eph_epv
        min: 0
        max: 9999
      - name: inav_baro_epv
        description: "Uncertainty value for barometric sensor [cm]"
        default_value: 100
        field: baro_epv
        min: 0
        max: 9999

  - name: PG_NAV_CONFIG
    type: navConfig_t
    headers: ["navigation/navigation.h"]
    condition: USE_NAV
    members:
      - name: nav_disarm_on_landing
        description: "If set to ON, iNav disarms the FC after landing"
        default_value: OFF
        field: general.flags.disarm_on_landing
        type: bool
      - name: nav_use_midthr_for_althold
        description: "If set to OFF, the FC remembers your throttle stick position when enabling ALTHOLD and treats it as a neutral midpoint for holding altitude"
        default_value: OFF
        field: general.flags.use_thr_mid_for_althold
        type: bool
      - name: nav_extra_arming_safety
        description: "If set to ON drone won't arm if no GPS fix and any navigation mode like RTH or POSHOLD is configured. ALLOW_BYPASS allows the user to momentarily disable this check by holding yaw high (left stick held at the bottom right in mode 2) when switch arming is used"
        default_value: "ON"
        field: general.flags.extra_arming_safety
        table: nav_extra_arming_safety
      - name: nav_user_control_mode
        description: "Defines how Pitch/Roll input from RC receiver affects flight in POSHOLD mode: ATTI - pitch/roll controls attitude like in ANGLE mode; CRUISE - pitch/roll controls velocity in forward and right direction."
        default_value: "ATTI"
        field: general.flags.user_control_mode
        table: nav_user_control_mode
      - name: nav_position_timeout
        description: "If GPS fails wait for this much seconds before switching to emergency landing mode (0 - disable)"
        default_value: 5
        field: general.pos_failure_timeout
        min: 0
        max: 10
      - name: nav_wp_radius
        description: "Waypoint radius [cm]. Waypoint would be considered reached if machine is within this radius"
        default_value: 100
        field: general.waypoint_radius
        min: 10
        max: 10000
      - name: nav_wp_safe_distance
        description: "First waypoint in the mission should be closer than this value [cm]. A value of 0 disables this check."
        default_value: 10000
        field: general.waypoint_safe_distance
        max: 65000
      - name: nav_auto_speed
        description: "Maximum velocity firmware is allowed in full auto modes (RTH, WP) [cm/s] [Multirotor only]"
        default_value: 300
        field: general.max_auto_speed
        min: 10
        max: 2000
      - name: nav_auto_climb_rate
        description: "Maximum climb/descent rate that UAV is allowed to reach during navigation modes. [cm/s]"
        default_value: 500
        field: general.max_auto_climb_rate
        min: 10
        max: 2000
      - name: nav_manual_speed
        description: "Maximum velocity firmware is allowed when processing pilot input for POSHOLD/CRUISE control mode [cm/s] [Multirotor only]"
        default_value: 500
        field: general.max_manual_speed
        min: 10
        max: 2000
      - name: nav_manual_climb_rate
        description: "Maximum climb/descent rate firmware is allowed when processing pilot input for ALTHOLD control mode [cm/s]"
        default_value: 200
        field: general.max_manual_climb_rate
        min: 10
        max: 2000
      - name: nav_land_minalt_vspd
        description: "Vertical descent velocity under nav_land_slowdown_minalt during the RTH landing phase. [cm/s]"
        default_value: 50
        field: general.land_minalt_vspd
        min: 50
        max: 500
      - name: nav_land_maxalt_vspd
        description: "Vertical descent velocity above nav_land_slowdown_maxalt during the RTH landing phase. [cm/s]"
        default_value: 200
        field: general.land_maxalt_vspd
        min: 100
        max: 2000
      - name: nav_land_slowdown_minalt
        description: "Defines at what altitude the descent velocity should start to be `nav_land_minalt_vspd` [cm]"
        default_value: 500
        field: general.land_slowdown_minalt
        min: 50
        max: 1000
      - name: nav_land_slowdown_maxalt
        description: "Defines at what altitude the descent velocity should start to ramp down from `nav_land_maxalt_vspd` to `nav_land_minalt_vspd` during the RTH landing phase [cm]"
        default_value: 2000
        field: general.land_slowdown_maxalt
        min: 500
        max: 4000
      - name: nav_emerg_landing_speed
        description: "Rate of descent UAV will try to maintain when doing emergency descent sequence [cm/s]"
        default_value: 500
        field: general.emerg_descent_rate
        min: 100
        max: 2000
      - name: nav_min_rth_distance
        description: "Minimum distance from homepoint when RTH full procedure will be activated [cm]. Below this distance, the mode will activate at the current location and the final phase is executed (loiter / land). Above this distance, the full procedure is activated, which may include initial climb and flying directly to the homepoint before entering the loiter / land phase."
        default_value: 500
        field: general.min_rth_distance
        min: 0
        max: 5000
      - name: nav_overrides_motor_stop
        description: "When set to OFF the navigation system will not take over the control of the motor if the throttle is low (motor will stop). When set to OFF_ALWAYS the navigation system will not take over the control of the motor if the throttle was low even when failsafe is triggered. When set to AUTO_ONLY the navigation system will only take over the control of the throttle in autonomous navigation modes (NAV WP and NAV RTH). When set to ALL_NAV (default) the navigation system will take over the control of the motor completely and never allow the motor to stop even when the throttle is low. This setting only has an effect on NAV modes which take control of the throttle when combined with MOTOR_STOP and is likely to cause a stall if fw_min_throttle_down_pitch isn't set correctly or the pitch estimation is wrong for fixed wing models when not set to ALL_NAV"
        default_value: "ALL_NAV"
        field: general.flags.nav_overrides_motor_stop
        table: nav_overrides_motor_stop
      - name: nav_rth_climb_first
        description: "If set to ON or ON_FW_SPIRAL aircraft will climb to nav_rth_altitude first before turning to head home. If set to OFF aircraft will turn and head home immediately climbing on the way. For a fixed wing ON will use a linear climb, ON_FW_SPIRAL will use a loiter turning climb with climb rate set by nav_auto_climb_rate, turn rate set by nav_fw_loiter_radius (ON_FW_SPIRAL is a fixed wing setting and behaves the same as ON for a multirotor)"
        default_value: "ON"
        field: general.flags.rth_climb_first
        table: nav_rth_climb_first
      - name: nav_rth_climb_ignore_emerg
        description: "If set to ON, aircraft will execute initial climb regardless of position sensor (GPS) status."
        default_value: OFF
        field: general.flags.rth_climb_ignore_emerg
        type: bool
      - name: nav_rth_tail_first
        description: "If set to ON drone will return tail-first. Obviously meaningless for airplanes."
        default_value: OFF
        field: general.flags.rth_tail_first
        type: bool
      - name: nav_rth_allow_landing
        description: "If set to ON drone will land as a last phase of RTH."
        default_value: "ALWAYS"
        field: general.flags.rth_allow_landing
        table: nav_rth_allow_landing
      - name: nav_rth_alt_mode
        description: "Configure how the aircraft will manage altitude on the way home, see Navigation modes on wiki for more details"
        default_value: "AT_LEAST"
        field: general.flags.rth_alt_control_mode
        table: nav_rth_alt_mode
      - name: nav_rth_alt_control_override
        description: "If set to ON RTH altitude and CLIMB FIRST settings can be overridden during the RTH climb phase using full pitch or roll stick held for > 1 second. RTH altitude is reset to the current altitude using pitch down stick. RTH CLIMB FIRST is overridden using right roll stick so craft turns and heads directly to home (CLIMB FIRST override only works for fixed wing)"
        default_value: OFF
        field: general.flags.rth_alt_control_override
        type: bool
      - name: nav_rth_abort_threshold
        description: "RTH sanity checking feature will notice if distance to home is increasing during RTH and once amount of increase exceeds the threshold defined by this parameter, instead of continuing RTH machine will enter emergency landing, self-level and go down safely. Default is 500m which is safe enough for both multirotor machines and airplanes. [cm]"
        default_value: 50000
        field: general.rth_abort_threshold
        max: 65000
      - name: nav_max_terrain_follow_alt
        field: general.max_terrain_follow_altitude
        default_value: "100"
        description: "Max allowed above the ground altitude for terrain following mode"
        max: 1000
        default_value: 100
      - name: nav_rth_altitude
        description: "Used in EXTRA, FIXED and AT_LEAST rth alt modes [cm] (Default 1000 means 10 meters)"
        default_value: 1000
        field: general.rth_altitude
        max: 65000
      - name: nav_rth_home_altitude
        description: "Aircraft will climb/descend to this altitude after reaching home if landing is not enabled. Set to 0 to stay at `nav_rth_altitude` (default) [cm]"
        default_value: 0
        field: general.rth_home_altitude
        max: 65000
      - name: safehome_max_distance
        description: "In order for a safehome to be used, it must be less than this distance (in cm) from the arming point."
        default_value: 20000
        field: general.safehome_max_distance
        min: 0
        max: 65000
      - name: safehome_usage_mode
        description: "Used to control when safehomes will be used. Possible values are `OFF`, `RTH` and `RTH_FS`.  See [Safehome documentation](Safehomes.md#Safehome) for more information."
        default_value: "RTH"
        field: general.flags.safehome_usage_mode
        table: safehome_usage_mode
      - name: nav_mc_bank_angle
        description: "Maximum banking angle (deg) that multicopter navigation is allowed to set. Machine must be able to satisfy this angle without loosing altitude"
        default_value: 30
        field: mc.max_bank_angle
        min: 15
        max: 45
      - name: nav_mc_hover_thr
        description: "Multicopter hover throttle hint for altitude controller. Should be set to approximate throttle value when drone is hovering."
        default_value: 1500
        field: mc.hover_throttle
        min: 1000
        max: 2000
      - name: nav_mc_auto_disarm_delay
        description: "Delay before multi-rotor disarms when `nav_disarm_on_landing` is set (m/s)"
        default_value: 2000
        field: mc.auto_disarm_delay
        min: 100
        max: 10000
      - name: nav_mc_braking_speed_threshold
        description: "min speed in cm/s above which braking can happen"
        default_value: 100
        field: mc.braking_speed_threshold
        condition: USE_MR_BRAKING_MODE
        min: 0
        max: 1000
      - name: nav_mc_braking_disengage_speed
        description: "braking is disabled when speed goes below this value"
        default_value: 75
        field: mc.braking_disengage_speed
        condition: USE_MR_BRAKING_MODE
        min: 0
        max: 1000
      - name: nav_mc_braking_timeout
        description: "timeout in ms for braking"
        default_value: 2000
        field: mc.braking_timeout
        condition: USE_MR_BRAKING_MODE
        min: 100
        max: 5000
      - name: nav_mc_braking_boost_factor
        description: "acceleration factor for BOOST phase"
        default_value: 100
        field: mc.braking_boost_factor
        condition: USE_MR_BRAKING_MODE
        min: 0
        max: 200
      - name: nav_mc_braking_boost_timeout
        description: "how long in ms BOOST phase can happen"
        default_value: 750
        field: mc.braking_boost_timeout
        condition: USE_MR_BRAKING_MODE
        min: 0
        max: 5000
      - name: nav_mc_braking_boost_speed_threshold
        description: "BOOST can be enabled when speed is above this value"
        default_value: 150
        field: mc.braking_boost_speed_threshold
        condition: USE_MR_BRAKING_MODE
        min: 100
        max: 1000
      - name: nav_mc_braking_boost_disengage_speed
        description: "BOOST will be disabled when speed goes below this value"
        default_value: 100
        field: mc.braking_boost_disengage_speed
        condition: USE_MR_BRAKING_MODE
        min: 0
        max: 1000
      - name: nav_mc_braking_bank_angle
        description: "max angle that MR is allowed to bank in BOOST mode"
        default_value: 40
        field: mc.braking_bank_angle
        condition: USE_MR_BRAKING_MODE
        min: 15
        max: 60
      - name: nav_mc_pos_deceleration_time
        description: "Used for stoping distance calculation. Stop position is computed as _speed_ * _nav_mc_pos_deceleration_time_ from the place where sticks are released. Braking mode overrides this setting"
        default_value: 120
        field: mc.posDecelerationTime
        condition: USE_NAV
        min: 0
        max: 255
      - name: nav_mc_pos_expo
        description: "Expo for PosHold control"
        default_value: 10
        field: mc.posResponseExpo
        condition: USE_NAV
        min: 0
        max: 255
      - name: nav_mc_wp_slowdown
        description: "When ON, NAV engine will slow down when switching to the next waypoint. This prioritizes turning over forward movement. When OFF, NAV engine will continue to the next waypoint and turn as it goes."
        default_value: ON
        field: mc.slowDownForTurning
        type: bool
      - name: nav_fw_cruise_thr
        description: "Cruise throttle in GPS assisted modes, this includes RTH. Should be set high enough to avoid stalling. This values gives INAV a base for throttle when flying straight, and it will increase or decrease throttle based on pitch of airplane and the parameters below. In addition it will increase throttle if GPS speed gets below 7m/s ( hardcoded )"
        default_value: 1400
        field: fw.cruise_throttle
        min: 1000
        max: 2000
      - name: nav_fw_min_thr
        description: "Minimum throttle for flying wing in GPS assisted modes"
        default_value: 1200
        field: fw.min_throttle
        min: 1000
        max: 2000
      - name: nav_fw_max_thr
        description: "Maximum throttle for flying wing in GPS assisted modes"
        default_value: 1700
        field: fw.max_throttle
        min: 1000
        max: 2000
      - name: nav_fw_bank_angle
        description: "Max roll angle when rolling / turning in GPS assisted modes, is also restrained by global max_angle_inclination_rll"
        default_value: 35
        field: fw.max_bank_angle
        min: 5
        max: 80
      - name: nav_fw_climb_angle
        description: "Max pitch angle when climbing in GPS assisted modes, is also restrained by global max_angle_inclination_pit"
        default_value: 20
        field: fw.max_climb_angle
        min: 5
        max: 80
      - name: nav_fw_dive_angle
        description: "Max negative pitch angle when diving in GPS assisted modes, is also restrained by global max_angle_inclination_pit"
        default_value: 15
        field: fw.max_dive_angle
        min: 5
        max: 80
      - name: nav_fw_pitch2thr
        description: "Amount of throttle applied related to pitch attitude in GPS assisted modes. Throttle = nav_fw_cruise_throttle - (nav_fw_pitch2thr * pitch_angle). (notice that pitch_angle is in degrees and is negative when climbing and positive when diving, and throttle value is constrained between nav_fw_min_thr and nav_fw_max_thr)"
        default_value: 10
        field: fw.pitch_to_throttle
        min: 0
        max: 100
      - name: nav_fw_pitch2thr_smoothing
        description:  "How smoothly the autopilot makes pitch to throttle correction inside a deadband defined by pitch_to_throttle_thresh."
        default_value: 6
        field: fw.pitch_to_throttle_smooth
        min: 0
        max: 9
      - name: nav_fw_pitch2thr_threshold
        description: "Threshold from average pitch where momentary pitch_to_throttle correction kicks in. [decidegrees]"
        default_value: 50
        field: fw.pitch_to_throttle_thresh
        min: 0
        max: 900
      - name: nav_fw_loiter_radius
        description: "PosHold radius. 3000 to 7500 is a good value (30-75m) [cm]"
        default_value: 7500
        field: fw.loiter_radius
        min: 0
        max: 30000
      - name: nav_fw_cruise_speed
        description: "Speed for the plane/wing at cruise throttle used for remaining flight time/distance estimation in cm/s"
        default_value: 0
        field: fw.cruise_speed
        min: 0
        max: 65535
      - name: nav_fw_control_smoothness
        description: "How smoothly the autopilot controls the airplane to correct the navigation error"
        default_value: 0
        field: fw.control_smoothness
        min: 0
        max: 9

      - name: nav_fw_land_dive_angle
        description: "Dive angle that airplane will use during final landing phase. During dive phase, motor is stopped or IDLE and roll control is locked to 0 degrees"
        default_value: 2
        field: fw.land_dive_angle
        condition: NAV_FIXED_WING_LANDING
        min: -20
        max: 20

      - name: nav_fw_launch_velocity
        description: "Forward velocity threshold for swing-launch detection [cm/s]"
        default_value: 300
        field: fw.launch_velocity_thresh
        min: 100
        max: 10000
      - name: nav_fw_launch_accel
        description: "Forward acceleration threshold for bungee launch of throw launch [cm/s/s], 1G = 981 cm/s/s"
        default_value: 1863
        field: fw.launch_accel_thresh
        min: 1000
        max: 20000
      - name: nav_fw_launch_max_angle
        description: "Max tilt angle (pitch/roll combined) to consider launch successful. Set to 180 to disable completely [deg]"
        default_value: 45
        field: fw.launch_max_angle
        min: 5
        max: 180
      - name: nav_fw_launch_detect_time
        description: "Time for which thresholds have to breached to consider launch happened [ms]"
        default_value: 40
        field: fw.launch_time_thresh
        min: 10
        max: 1000
      - name: nav_fw_launch_thr
        description: "Launch throttle - throttle to be set during launch sequence (pwm units)"
        default_value: 1700
        field: fw.launch_throttle
        min: 1000
        max: 2000
      - name: nav_fw_launch_idle_thr
        description: "Launch idle throttle - throttle to be set before launch sequence is initiated. If set below minimum throttle it will force motor stop or at idle throttle (depending if the MOTOR_STOP is enabled). If set above minimum throttle it will force throttle to this value (if MOTOR_STOP is enabled it will be handled according to throttle stick position)"
        default_value: 1000
        field: fw.launch_idle_throttle
        min: 1000
        max: 2000
      - name: nav_fw_launch_motor_delay
        description: "Delay between detected launch and launch sequence start and throttling up (ms)"
        default_value: 500
        field: fw.launch_motor_timer
        min: 0
        max: 5000
      - name: nav_fw_launch_spinup_time
        description: "Time to bring power from minimum throttle to nav_fw_launch_thr - to avoid big stress on ESC and large torque from propeller"
        default_value: 100
        field: fw.launch_motor_spinup_time
        min: 0
        max: 1000
      - name: nav_fw_launch_end_time
        description: "Time for the transition of throttle and pitch angle, between the launch state and the subsequent flight mode [ms]"
        default_value: 3000
        field: fw.launch_end_time
        min: 0
        max: 5000
      - name: nav_fw_launch_min_time
        description: "Allow launch mode to execute at least this time (ms) and ignore stick movements [0-60000]."
        default_value: 0
        field: fw.launch_min_time
        min: 0
        max: 60000
      - name: nav_fw_launch_timeout
        description: "Maximum time for launch sequence to be executed. After this time LAUNCH mode will be turned off and regular flight mode will take over (ms)"
        default_value: 5000
        field: fw.launch_timeout
        max: 60000
      - name: nav_fw_launch_max_altitude
        description: "Altitude (centimeters) at which LAUNCH mode will be turned off and regular flight mode will take over [0-60000]."
        default_value: 0
        field: fw.launch_max_altitude
        min: 0
        max: 60000
      - name: nav_fw_launch_climb_angle
        description: "Climb angle for launch sequence (degrees), is also restrained by global max_angle_inclination_pit"
        default_value: 18
        field: fw.launch_climb_angle
        min: 5
        max: 45
      - name: nav_fw_cruise_yaw_rate
        description: "Max YAW rate when NAV CRUISE mode is enabled (0=disable control via yaw stick) [dps]"
        default_value: 20
        field: fw.cruise_yaw_rate
        min: 0
        max: 60
      - name: nav_fw_allow_manual_thr_increase
        description: "Enable the possibility to manually increase the throttle in auto throttle controlled modes for fixed wing"
        default_value: OFF
        field: fw.allow_manual_thr_increase
        type: bool
      - name: nav_use_fw_yaw_control
        description: "Enables or Disables the use of the heading PID controller on fixed wing. Heading PID controller is always enabled for rovers and boats"
        default_value: OFF
        field: fw.useFwNavYawControl
        type: bool
      - name: nav_fw_yaw_deadband
        description: "Deadband for heading trajectory PID controller. When heading error is below the deadband, controller assumes that vehicle is on course"
        default_value: 0
        field: fw.yawControlDeadband
        min: 0
        max: 90

  - name: PG_TELEMETRY_CONFIG
    type: telemetryConfig_t
    headers: ["io/serial.h", "telemetry/telemetry.h", "telemetry/frsky_d.h", "telemetry/sim.h"]
    condition: USE_TELEMETRY
    members:
      - name: telemetry_switch
        description: "Which aux channel to use to change serial output & baud rate (MSP / Telemetry). It disables automatic switching to Telemetry when armed."
        default_value: OFF
        type: bool
      - name: telemetry_inverted
        description: "Determines if the telemetry protocol default signal inversion is reversed. This should be OFF in most cases unless a custom or hacked RX is used."
        default_value: OFF
        type: bool
      - name: frsky_default_latitude
        description: "D-Series telemetry only: OpenTX needs a valid set of coordinates to show compass value. A fake value defined in this setting is sent while no fix is acquired."
        default_value: 0
        field: gpsNoFixLatitude
        min: -90
        max: 90
      - name: frsky_default_longitude
        description: "D-Series telemetry only: OpenTX needs a valid set of coordinates to show compass value. A fake value defined in this setting is sent while no fix is acquired."
        default_value: 0
        field: gpsNoFixLongitude
        min: -180
        max: 180
      - name: frsky_coordinates_format
        description: "D-Series telemetry only: FRSKY_FORMAT_DMS (default), FRSKY_FORMAT_NMEA"
        default_value: 0
        field: frsky_coordinate_format
        min: 0
        max: FRSKY_FORMAT_NMEA
        type: uint8_t # TODO: This seems to use an enum, we should use table:
      - name: frsky_unit
        description: "Not used? [METRIC/IMPERIAL]"
        default_value: "METRIC"
        table: frsky_unit
        type: uint8_t
      - name: frsky_vfas_precision
        description: "D-Series telemetry only: Set to 1 to send raw VBat value in 0.1V resolution for receivers that can handle it, or 0 (default) to use the standard method"
        default_value: 0
        min: FRSKY_VFAS_PRECISION_LOW
        max: FRSKY_VFAS_PRECISION_HIGH
      - name: frsky_pitch_roll
        description: "S.Port and D-Series telemetry: Send pitch and roll degrees*10 instead of raw accelerometer data"
        default_value: OFF
        type: bool
      - name: report_cell_voltage
        description: "S.Port, D-Series, and IBUS telemetry: Send the average cell voltage if set to ON"
        default_value: OFF
        type: bool
      - name: hott_alarm_sound_interval
        description: "Battery alarm delay in seconds for Hott telemetry"
        default_value: 5
        field: hottAlarmSoundInterval
        min: 0
        max: 120
      - name: telemetry_halfduplex
        description: "S.Port telemetry only: Turn UART into UNIDIR for usage on F1 and F4 target. See Telemetry.md for details"
        default_value: ON
        field: halfDuplex
        type: bool
      - name: smartport_fuel_unit
        description: "S.Port telemetry only: Unit of the value sent with the `FUEL` ID (FrSky D-Series always sends percent). [PERCENT/MAH/MWH]"
        default_value: "MAH"
        field: smartportFuelUnit
        condition: USE_TELEMETRY_SMARTPORT
        type: uint8_t
        table: smartport_fuel_unit
      - name: ibus_telemetry_type
        description: "Type compatibility ibus telemetry for transmitters. See Telemetry.md label IBUS for details."
        default_value: 0
        field: ibusTelemetryType
        min: 0
        max: 255
      - name: ltm_update_rate
        description: "Defines the LTM update rate (use of bandwidth [NORMAL/MEDIUM/SLOW]). See Telemetry.md, LTM section for details."
        default_value: "NORMAL"
        field: ltmUpdateRate
        condition: USE_TELEMETRY_LTM
        table: ltm_rates
      - name: sim_ground_station_number
        description: "Number of phone that is used to communicate with SIM module. Messages / calls from other numbers are ignored. If undefined, can be set by calling or sending a message to the module."
        default_value: ""
        field: simGroundStationNumber
        condition: USE_TELEMETRY_SIM
      - name: sim_pin
        description: "PIN code for the SIM module"
        default_value: "0000"
        field: simPin
        condition: USE_TELEMETRY_SIM
      - name: sim_transmit_interval
        description: "Text message transmission interval in seconds for SIM module. Minimum value: 10"
        default_value: 60
        field: simTransmitInterval
        condition: USE_TELEMETRY_SIM
        type: uint16_t
        min: SIM_MIN_TRANSMIT_INTERVAL
        max: 65535
      - name: sim_transmit_flags
        description: "Bitmask specifying text message transmit condition flags for the SIM module. 1: continuous transmission, 2: continuous transmission in failsafe mode, 4: continuous transmission when GPS signal quality is low, 8: acceleration events, 16: continuous transmission when altitude is below `sim_low_altitude`"
        default_value: :SIM_TX_FLAG_FAILSAFE
        field: simTransmitFlags
        condition: USE_TELEMETRY_SIM
        max: 63
      - name: acc_event_threshold_high
        description: "Acceleration threshold [cm/s/s] for impact / high g event text messages sent by SIM module. Acceleration values greater than 4 g can occur in fixed wing flight without an impact, so a setting of 4000 or greater is suggested. 0 = detection off."
        default_value: 0
        field: accEventThresholdHigh
        condition: USE_TELEMETRY_SIM
        type: uint16_t
        min: 0
        max: 65535
      - name: acc_event_threshold_low
        description: "Acceleration threshold [cm/s/s] for low-g / freefall detection text messages sent by SIM module. A setting of less than 100 is suggested. Valid values: [0-900], 0 = detection off."
        default_value: 0
        field: accEventThresholdLow
        condition: USE_TELEMETRY_SIM
        type: uint16_t
        min: 0
        max: 900
      - name: acc_event_threshold_neg_x
        description: "Acceleration threshold [cm/s/s] for backwards acceleration / fixed wing landing detection text messages sent by SIM module. Suggested value for fixed wing: 1100. 0 = detection off."
        default_value: 0
        field: accEventThresholdNegX
        condition: USE_TELEMETRY_SIM
        type: uint16_t
        min: 0
        max: 65535
      - name: sim_low_altitude
        description: "Threshold for low altitude warning messages sent by SIM module when the 'L' transmit flag is set in `sim_transmit_flags`."
        default_value: -32767
        field: simLowAltitude
        condition: USE_TELEMETRY_SIM
        type: int16_t
        min: INT16_MIN
        max: INT16_MAX
      - name: mavlink_ext_status_rate
        field: mavlink.extended_status_rate
        type: uint8_t
        min: 0
        max: 255
        default_value: 2
      - name: mavlink_rc_chan_rate
        field: mavlink.rc_channels_rate
        type: uint8_t
        min: 0
        max: 255
        default_value: 5
      - name: mavlink_pos_rate
        field: mavlink.position_rate
        type: uint8_t
        min: 0
        max: 255
        default_value: 2
      - name: mavlink_extra1_rate
        field: mavlink.extra1_rate
        type: uint8_t
        min: 0
        max: 255
        default_value: 10
      - name: mavlink_extra2_rate
        field: mavlink.extra2_rate
        type: uint8_t
        min: 0
        max: 255
        default_value: 2
      - name: mavlink_extra3_rate
        field: mavlink.extra3_rate
        type: uint8_t
        min: 0
        max: 255
        default_value: 1
      - name: mavlink_version
        field: mavlink.version
        description: "Version of MAVLink to use"
        type: uint8_t
        min: 1
        max: 2
        default_value: 2
  - name: PG_ELERES_CONFIG
    type: eleresConfig_t
    headers: ["rx/eleres.h"]
    condition: USE_RX_ELERES
    members:
      - name: eleres_freq
        field: eleresFreq
        min: 415
        max: 450
        default_value: 435
      - name: eleres_telemetry_en
        field: eleresTelemetryEn
        type: bool
        default_value: OFF
      - name: eleres_telemetry_power
        field: eleresTelemetryPower
        min: 0
        max: 7
        default_value: 7
      - name: eleres_loc_en
        field: eleresLocEn
        type: bool
        default_value: OFF
      - name: eleres_loc_power
        field: eleresLocPower
        min: 0
        max: 7
        default_value: 7
      - name: eleres_loc_delay
        field: eleresLocDelay
        min: 30
        max: 1800
        default_value: 240
      - name: eleres_signature
        field: eleresSignature
        max: UINT32_MAX
        default_value: :zero

  - name: PG_LED_STRIP_CONFIG
    type: ledStripConfig_t
    headers: ["common/color.h", "io/ledstrip.h"]
    condition: USE_LED_STRIP
    members:
      - name: ledstrip_visual_beeper
        description: ""
        default_value: OFF
        type: bool

  - name: PG_OSD_CONFIG
    type: osdConfig_t
    headers: ["io/osd.h", "drivers/osd.h"]
    condition: USE_OSD
    members:
      - name: osd_telemetry
        description: "To enable OSD telemetry for antenna tracker. Possible values are `OFF`, `ON` and `TEST`"
        table: osd_telemetry
        field: telemetry
        type: uint8_t
        default_value: "OFF"
      - name: osd_video_system
        description: "Video system used. Possible values are `AUTO`, `PAL` and `NTSC`"
        default_value: "AUTO"
        table: osd_video_system
        field: video_system
        type: uint8_t
      - name: osd_row_shiftdown
        description: "Number of rows to shift the OSD display (increase if top rows are cut off)"
        default_value: 0
        field: row_shiftdown
        min: 0
        max: 1
      - name: osd_units
        description: "IMPERIAL, METRIC, UK"
        default_value: "METRIC"
        field: units
        table: osd_unit
        type: uint8_t
      - name: osd_stats_energy_unit
        description: "Unit used for the drawn energy in the OSD stats [MAH/WH] (milliAmpere hour/ Watt hour)"
        default_value: "MAH"
        field: stats_energy_unit
        table: osd_stats_energy_unit
        type: uint8_t
      - name: osd_stats_min_voltage_unit
        description: "Display minimum voltage of the `BATTERY` or the average per `CELL` in the OSD stats."
        default_value: "BATTERY"
        field: stats_min_voltage_unit
        table: osd_stats_min_voltage_unit
        type: uint8_t

      - name: osd_rssi_alarm
        description: "Value below which to make the OSD RSSI indicator blink"
        default_value: 20
        field: rssi_alarm
        min: 0
        max: 100
      - name: osd_time_alarm
        description: "Value above which to make the OSD flight time indicator blink (minutes)"
        default_value: 10
        field: time_alarm
        min: 0
        max: 600
      - name: osd_alt_alarm
        description: "Value above which to make the OSD relative altitude indicator blink (meters)"
        default_value: 100
        field: alt_alarm
        min: 0
        max: 10000
      - name: osd_dist_alarm
        description: "Value above which to make the OSD distance from home indicator blink (meters)"
        default_value: 1000
        field: dist_alarm
        min: 0
        max: 50000
      - name: osd_neg_alt_alarm
        description: "Value below which (negative altitude) to make the OSD relative altitude indicator blink (meters)"
        default_value: 5
        field: neg_alt_alarm
        min: 0
        max: 10000
      - name: osd_current_alarm
        description: "Value above which the OSD current consumption element will start blinking. Measured in full Amperes."
        default_value: 0
        field: current_alarm
        min: 0
        max: 255
      - name: osd_gforce_alarm
        description: "Value above which the OSD g force indicator will blink (g)"
        default_value: 5
        field: gforce_alarm
        min: 0
        max: 20
      - name: osd_gforce_axis_alarm_min
        description: "Value under which the OSD axis g force indicators will blink (g)"
        default_value: -5
        field: gforce_axis_alarm_min
        min: -20
        max: 20
      - name: osd_gforce_axis_alarm_max
        description: "Value above which the OSD axis g force indicators will blink (g)"
        default_value: 5
        field: gforce_axis_alarm_max
        min: -20
        max: 20
      - name: osd_imu_temp_alarm_min
        description: "Temperature under which the IMU temperature OSD element will start blinking (decidegrees centigrade)"
        default_value: -200
        field: imu_temp_alarm_min
        min: -550
        max: 1250
      - name: osd_imu_temp_alarm_max
        description: "Temperature above which the IMU temperature OSD element will start blinking (decidegrees centigrade)"
        default_value: 600
        field: imu_temp_alarm_max
        min: -550
        max: 1250
      - name: osd_esc_temp_alarm_max
        description: "Temperature above which the IMU temperature OSD element will start blinking (decidegrees centigrade)"
        default_value: 900
        field: esc_temp_alarm_max
        min: -550
        max: 1500
      - name: osd_esc_temp_alarm_min
        description: "Temperature under which the IMU temperature OSD element will start blinking (decidegrees centigrade)"
        default_value: -200
        field: esc_temp_alarm_min
        min: -550
        max: 1500
      - name: osd_baro_temp_alarm_min
        description: "Temperature under which the baro temperature OSD element will start blinking (decidegrees centigrade)"
        default_value: -200
        field: baro_temp_alarm_min
        condition: USE_BARO
        min: -550
        max: 1250
      - name: osd_baro_temp_alarm_max
        description: "Temperature above which the baro temperature OSD element will start blinking (decidegrees centigrade)"
        default_value: 600
        field: baro_temp_alarm_max
        condition: USE_BARO
        min: -550
        max: 1250
      - name: osd_snr_alarm
        condition: USE_SERIALRX_CRSF
        description: "Value below which Crossfire SNR Alarm pops-up. (dB)"
        default_value: 4
        field: snr_alarm
        min: -20
        max: 10
      - name: osd_link_quality_alarm
        condition: USE_SERIALRX_CRSF
        description: "LQ % indicator blinks below this value. For Crossfire use 70%, for Tracer use 50%"
        default_value: 70
        field: link_quality_alarm
        min: 0
        max: 100
      - name: osd_temp_label_align
        description: "Allows to chose between left and right alignment for the OSD temperature sensor labels. Valid values are `LEFT` and `RIGHT`"
        default_value: "LEFT"
        field: temp_label_align
        condition: USE_TEMPERATURE_SENSOR
        table: osd_alignment
        type: uint8_t

      - name: osd_ahi_reverse_roll
        field: ahi_reverse_roll
        type: bool
        default_value: OFF
      - name: osd_ahi_max_pitch
        description: "Max pitch, in degrees, for OSD artificial horizon"
        default_value: 20
        field: ahi_max_pitch
        min: 10
        max: 90
        default_value: 20
      - name: osd_crosshairs_style
        description: "To set the visual type for the crosshair"
        default_value: "DEFAULT"
        field: crosshairs_style
        table: osd_crosshairs_style
        type: uint8_t
      - name: osd_crsf_lq_format
        description: "To select LQ format"
        default_value: "TYPE1"
        field: crsf_lq_format
        table: osd_crsf_lq_format
        type: uint8_t
      - name: osd_horizon_offset
        description: "To vertically adjust the whole OSD and AHI and scrolling bars"
        default_value: 0
        field: horizon_offset
        min: -2
        max: 2
      - name: osd_camera_uptilt
        description: "Set the camera uptilt for the FPV camera in degres, positive is up, negative is down, relative to the horizontal"
        default_value: 0
        field: camera_uptilt
        min: -40
        max: 80
      - name: osd_camera_fov_h
        description: "Horizontal field of view for the camera in degres"
        default_value: 135
        field: camera_fov_h
        min: 60
        max: 150
      - name: osd_camera_fov_v
        description: "Vertical field of view for the camera in degres"
        default_value: 85
        field: camera_fov_v
        min: 30
        max: 120
      - name: osd_hud_margin_h
        description: "Left and right margins for the hud area"
        default_value: 3
        field: hud_margin_h
        min: 0
        max: 4
      - name: osd_hud_margin_v
        description: "Top and bottom margins for the hud area"
        default_value: 3
        field: hud_margin_v
        min: 1
        max: 3
      - name: osd_hud_homing
        description: "To display little arrows around the crossair showing where the home point is in the hud"
        default_value: OFF
        field: hud_homing
        type: bool
      - name: osd_hud_homepoint
        description: "To 3D-display the home point location in the hud"
        default_value: OFF
        field: hud_homepoint
        type: bool
      - name: osd_hud_radar_disp
        description: "Maximum count of nearby aircrafts or points of interest to display in the hud, as sent from an ESP32 LoRa module. Set to 0 to disable (show nothing). The nearby aircrafts will appear as markers A, B, C, etc"
        default_value: 0
        field: hud_radar_disp
        min: 0
        max: 4
      - name: osd_hud_radar_range_min
        description: "In meters, radar aircrafts closer than this will not be displayed in the hud"
        default_value: 3
        field: hud_radar_range_min
        min: 1
        max: 30
      - name: osd_hud_radar_range_max
        description: "In meters, radar aircrafts further away than this will not be displayed in the hud"
        default_value: 4000
        field: hud_radar_range_max
        min: 100
        max: 9990
      - name: osd_hud_radar_nearest
        description: "To display an extra bar of informations at the bottom of the hud area for the closest radar aircraft found, if closest than the set value, in meters. Shows relative altitude (meters or feet, with an up or down arrow to indicate if above or below), speed (in m/s or f/s), and absolute heading (in °, 0 is north, 90 is east, 180 is south, 270 is west). Set to 0 (zero) to disable."
        default_value: 0
        field: hud_radar_nearest
        min: 0
        max: 4000
      - name: osd_hud_wp_disp
        description: "How many navigation waypoints are displayed, set to 0 (zero) to disable. As sample, if set to 2, and you just passed the 3rd waypoint of the mission, you'll see markers for the 4th waypoint (marked 1) and the 5th waypoint (marked 2)"
        default_value: 0
        field: hud_wp_disp

        min: 0
        max: 3
      - name: osd_left_sidebar_scroll
        field: left_sidebar_scroll
        table: osd_sidebar_scroll
        type: uint8_t
        default_value: NONE
      - name: osd_right_sidebar_scroll
        field: right_sidebar_scroll
        table: osd_sidebar_scroll
        type: uint8_t
        default_value: NONE
      - name: osd_sidebar_scroll_arrows
        field: sidebar_scroll_arrows
        type: bool
        default_value: OFF
      - name: osd_main_voltage_decimals
        description: "Number of decimals for the battery voltages displayed in the OSD [1-2]."
        default_value: 1
        field: main_voltage_decimals
        min: 1
        max: 2
      - name: osd_coordinate_digits
        field: coordinate_digits
        min: 8
        max: 11
        default_value: 9

      - name: osd_estimations_wind_compensation
        description: "Use wind estimation for remaining flight time/distance estimation"
        default_value: ON
        condition: USE_WIND_ESTIMATOR
        field: estimations_wind_compensation
        type: bool

      - name: osd_failsafe_switch_layout
        description: "If enabled the OSD automatically switches to the first layout during failsafe"
        default_value: OFF
        type: bool

      - name: osd_plus_code_digits
        description: "Numer of plus code digits before shortening with `osd_plus_code_short`. Precision at the equator: 10=13.9x13.9m; 11=2.8x3.5m; 12=56x87cm; 13=11x22cm."
        field: plus_code_digits
        default_value: 11
        min: 10
        max: 13
      - name: osd_plus_code_short
        description: "Number of leading digits removed from plus code. Removing 2, 4 and 6 digits requires a reference location within, respectively, ~800km, ~40 km and ~2km to recover the original coordinates."
        field: plus_code_short
        default_value: "0"
        table: osd_plus_code_short

      - name: osd_ahi_style
        description: "Sets OSD Artificial Horizon style \"DEFAULT\" or \"LINE\" for the FrSky Graphical OSD."
        field: ahi_style
        default_value: "DEFAULT"
        table: osd_ahi_style
        type: uint8_t

      - name: osd_force_grid
        field: force_grid
        type: bool
        default_value: OFF
        description: Force OSD to work in grid mode even if the OSD device supports pixel level access (mainly used for development)

      - name: osd_ahi_bordered
        field: ahi_bordered
        type: bool
        description: Shows a border/corners around the AHI region (pixel OSD only)
        default_value: OFF

      - name: osd_ahi_width
        field: ahi_width
        max: 255
        description: AHI width in pixels (pixel OSD only)
        default_value: 132

      - name: osd_ahi_height
        field: ahi_height
        max: 255
        description: AHI height in pixels (pixel OSD only)
        default_value: 162

      - name: osd_ahi_vertical_offset
        field: ahi_vertical_offset
        min: -128
        max: 127
        description: AHI vertical offset from center (pixel OSD only)
        default_value: -18

      - name: osd_sidebar_horizontal_offset
        field: sidebar_horizontal_offset
        min: -128
        max: 127
        default_value: 0
        description: Sidebar horizontal offset from default position. Positive values move the sidebars closer to the edges.

      - name: osd_left_sidebar_scroll_step
        field: left_sidebar_scroll_step
        max: 255
        default_value: 0
        description: How many units each sidebar step represents. 0 means the default value for the scroll type.

      - name: osd_right_sidebar_scroll_step
        field: right_sidebar_scroll_step
        max: 255
        default_value: 0
        description: Same as left_sidebar_scroll_step, but for the right sidebar

      - name: osd_home_position_arm_screen
        type: bool
        default_value: ON
        description: Should home position coordinates be displayed on the arming screen.

      - name: osd_pan_servo_index
        description: Index of the pan servo to adjust osd home heading direction based on camera pan. Note that this feature does not work with continiously rotating servos.
        field: pan_servo_index
        min: 0
        max: 10
        default_value: 0

      - name: osd_pan_servo_pwm2centideg
        description: Centidegrees of pan servo rotation us PWM signal. A servo with 180 degrees of rotation from 1000 to 2000 us PWM typically needs `18` for this setting. Change sign to inverse direction.
        field: pan_servo_pwm2centideg
        default_value: 0
        min: -36
        max: 36


  - name: PG_SYSTEM_CONFIG
    type: systemConfig_t
    headers: ["fc/config.h"]
    members:
      - name: i2c_speed
        description: "This setting controls the clock speed of I2C bus. 400KHZ is the default that most setups are able to use. Some noise-free setups may be overclocked to 800KHZ. Some sensor chips or setups with long wires may work unreliably at 400KHZ - user can try lowering the clock speed to 200KHZ or even 100KHZ. User need to bear in mind that lower clock speeds might require higher looptimes (lower looptime rate)"
        default_value: "400KHZ"
        condition: USE_I2C
        table: i2c_speed
      - name: cpu_underclock
        description: "This option is only available on certain architectures (F3 CPUs at the moment). It makes CPU clock lower to reduce interference to long-range RC systems working at 433MHz"
        default_value: OFF
        field: cpuUnderclock
        condition: USE_UNDERCLOCK
        type: bool
      - name: debug_mode
        description: "Defines debug values exposed in debug variables (developer / debugging setting)"
        default_value: "NONE"
        table: debug_modes
      - name: throttle_tilt_comp_str
        description: "Can be used in ANGLE and HORIZON mode and will automatically boost throttle when banking. Setting is in percentage, 0=disabled."
        default_value: 0
        field: throttle_tilt_compensation_strength
        min: 0
        max: 100
      - name: name
        description: "Craft name"
        default_value: ""

  - name: PG_MODE_ACTIVATION_OPERATOR_CONFIG
    type: modeActivationOperatorConfig_t
    headers: ["fc/rc_modes.h"]
    members:
      - name: mode_range_logic_operator
        description: "Control how Mode selection works in flight modes. If you example have Angle mode configured on two different Aux channels, this controls if you need both activated ( AND ) or if you only need one activated ( OR ) to active angle mode."
        default_value: "OR"
        field: modeActivationOperator
        table: aux_operator
        type: uint8_t

  - name: PG_STATS_CONFIG
    type: statsConfig_t
    headers: ["fc/stats.h"]
    condition: USE_STATS
    members:
      - name: stats
        description: "General switch of the statistics recording feature (a.k.a. odometer)"
        default_value: OFF
        field: stats_enabled
        type: bool
      - name: stats_total_time
        description: "Total flight time [in seconds]. The value is updated on every disarm when \"stats\" are enabled."
        default_value: 0
        max: INT32_MAX
      - name: stats_total_dist
        description: "Total flight distance [in meters]. The value is updated on every disarm when \"stats\" are enabled."
        default_value: 0
        max: INT32_MAX
      - name: stats_total_energy
        max: INT32_MAX
        condition: USE_ADC
        default_value: 0

  - name: PG_TIME_CONFIG
    type: timeConfig_t
    headers: ["common/time.h"]
    members:
      - name: tz_offset
        description: "Time zone offset from UTC, in minutes. This is applied to the GPS time for logging and time-stamping of Blackbox logs"
        default_value: 0
        min: -1440
        max: 1440
      - name: tz_automatic_dst
        description: "Automatically add Daylight Saving Time to the GPS time when needed or simply ignore it. Includes presets for EU and the USA - if you live outside these areas it is suggested to manage DST manually via `tz_offset`."
        default_value: "OFF"
        type: uint8_t
        table: tz_automatic_dst

  - name: PG_DISPLAY_CONFIG
    type: displayConfig_t
    headers: ["drivers/display.h"]
    members:
      - name: display_force_sw_blink
        description: "OFF = OSD hardware blink / ON = OSD software blink. If OSD warning text/values are invisible, try setting this to ON"
        default_value: OFF
        field: force_sw_blink
        type: bool

  - name: PG_VTX_CONFIG
    type: vtxConfig_t
    headers: ["io/vtx_control.h"]
    condition: USE_VTX_CONTROL
    members:
      - name: vtx_halfduplex
        description: "Use half duplex UART to communicate with the VTX, using only a TX pin in the FC."
        default_value: ON
        field: halfDuplex
        type: bool
      - name: vtx_smartaudio_early_akk_workaround
        description: "Enable workaround for early AKK SAudio-enabled VTX bug."
        default_value: ON
        field: smartAudioEarlyAkkWorkaroundEnable
        type: bool

  - name: PG_VTX_SETTINGS_CONFIG
    type: vtxSettingsConfig_t
    headers: ["drivers/vtx_common.h", "io/vtx.h"]
    condition: USE_VTX_SMARTAUDIO || USE_VTX_TRAMP
    members:
      - name: vtx_band
        description: "Configure the VTX band. Set to zero to use `vtx_freq`. Bands: 1: A, 2: B, 3: E, 4: F, 5: Race."
        default_value: 4
        field: band
        min: VTX_SETTINGS_NO_BAND
        max: VTX_SETTINGS_MAX_BAND
      - name: vtx_channel
        description: "Channel to use within the configured `vtx_band`. Valid values are [1, 8]."
        default_value: 1
        field: channel
        min: VTX_SETTINGS_MIN_CHANNEL
        max: VTX_SETTINGS_MAX_CHANNEL
      - name: vtx_power
        description: "VTX RF power level to use. The exact number of mw depends on the VTX hardware."
        default_value: 1
        field: power
        min: VTX_SETTINGS_MIN_POWER
        max: VTX_SETTINGS_MAX_POWER
      - name: vtx_low_power_disarm
        description: "When the craft is disarmed, set the VTX to its lowest power. `ON` will set the power to its minimum value on startup, increase it to `vtx_power` when arming and change it back to its lowest setting after disarming. `UNTIL_FIRST_ARM` will start with minimum power, but once the craft is armed it will increase to `vtx_power` and it will never decrease until the craft is power cycled."
        default_value: "OFF"
        field: lowPowerDisarm
        table: vtx_low_power_disarm
        type: uint8_t
      - name: vtx_pit_mode_chan
        field: pitModeChan
        min: VTX_SETTINGS_MIN_CHANNEL
        max: VTX_SETTINGS_MAX_CHANNEL
        default_value: 1
      - name: vtx_max_power_override
        description:  "Some VTXes may report max power incorrectly (i.e. 200mW for a 600mW VTX). Use this to override max supported power. 0 to disable and use whatever VTX reports as its capabilities"
        default_value: 0
        field: maxPowerOverride
        min: 0
        max: 10000

  - name: PG_PINIOBOX_CONFIG
    type: pinioBoxConfig_t
    headers: ["io/piniobox.h"]
    condition: USE_PINIOBOX
    members:
      - name: pinio_box1
        field: permanentId[0]
        description: "Mode assignment for PINIO#1"
        default_value: "target specific"
        min: 0
        max: 255
        default_value: :BOX_PERMANENT_ID_NONE
        type: uint8_t
      - name: pinio_box2
        field: permanentId[1]
        default_value: "target specific"
        description: "Mode assignment for PINIO#1"
        min: 0
        max: 255
        default_value: :BOX_PERMANENT_ID_NONE
        type: uint8_t
      - name: pinio_box3
        field: permanentId[2]
        default_value: "target specific"
        description: "Mode assignment for PINIO#1"
        min: 0
        max: 255
        default_value: :BOX_PERMANENT_ID_NONE
        type: uint8_t
      - name: pinio_box4
        field: permanentId[3]
        default_value: "target specific"
        description: "Mode assignment for PINIO#1"
        min: 0
        max: 255
        default_value: :BOX_PERMANENT_ID_NONE
        type: uint8_t

  - name: PG_LOG_CONFIG
    type: logConfig_t
    headers: ["common/log.h"]
    condition: USE_LOG
    members:
        - name: log_level
          field: level
          table: log_level
          description: "Defines serial debugging log level. See `docs/development/serial_printf_debugging.md` for usage."
          default_value: "ERROR"
        - name: log_topics
          field: topics
          min: 0
          max: UINT32_MAX
          description: "Defines serial debugging log topic. See `docs/development/serial_printf_debugging.md` for usage."
          default_value: 0

  - name: PG_ESC_SENSOR_CONFIG
    type: escSensorConfig_t
    headers: ["sensors/esc_sensor.h"]
    condition: USE_ESC_SENSOR
    members:
        - name: esc_sensor_listen_only
          default_value: OFF
          description: "Enable when BLHeli32 Auto Telemetry function is used. Disable in every other case"
          field: listenOnly
          type: bool
          default_value: OFF

  - name: PG_SMARTPORT_MASTER_CONFIG
    type: smartportMasterConfig_t
    headers: ["io/smartport_master.h"]
    condition: USE_SMARTPORT_MASTER
    members:
      - name: smartport_master_halfduplex
        field: halfDuplex
        type: bool
        default_value: ON
      - name: smartport_master_inverted
        field: inverted
        type: bool
        default_value: OFF

  - name: PG_DJI_OSD_CONFIG
    type: djiOsdConfig_t
    headers: ["io/osd_dji_hd.h"]
    condition: USE_DJI_HD_OSD
    members:
        - name: dji_workarounds
          description: "Enables workarounds for different versions of MSP protocol used"
          field: proto_workarounds
          min: 0
          max: UINT8_MAX
          default_value: 1
        - name: dji_use_name_for_messages
          description: "Re-purpose the craft name field for messages. Replace craft name with :WTSED for Warnings|Throttle|Speed|Efficiency|Trip distance"
          default_value: ON
          field: use_name_for_messages
          type: bool
        - name: dji_esc_temp_source
          description: "Re-purpose the ESC temperature field for IMU/BARO temperature"
          default_value: "ESC"
          field: esc_temperature_source
          table: djiOsdTempSource
          type: uint8_t
        - name: dji_speed_source
          description: "Sets the speed type displayed by the DJI OSD: GROUND, 3D, AIR"
          default_value: "GROUND"
          field: speedSource
          table: djiOsdSpeedSource
          type: uint8_t

  - name: PG_BEEPER_CONFIG
    type: beeperConfig_t
    headers: [ "fc/config.h" ]
    members:
      - name: dshot_beeper_enabled
        description: "Whether using DShot motors as beepers is enabled"
        default_value: ON
        field: dshot_beeper_enabled
        type: bool
      - name: dshot_beeper_tone
        description: "Sets the DShot beeper tone"
        min: 1
        max: 5
        default_value: 1
        field: dshot_beeper_tone
        type: uint8_t<|MERGE_RESOLUTION|>--- conflicted
+++ resolved
@@ -93,12 +93,8 @@
       "FLOW", "SBUS", "FPORT", "ALWAYS", "SAG_COMP_VOLTAGE",
       "VIBE", "CRUISE", "REM_FLIGHT_TIME", "SMARTAUDIO", "ACC",
       "ERPM", "RPM_FILTER", "RPM_FREQ", "NAV_YAW", "DYNAMIC_FILTER", "DYNAMIC_FILTER_FREQUENCY",
-<<<<<<< HEAD
-      "IRLOCK", "CD", "KALMAN_GAIN", "PID_MEASUREMENT", "SPM_CELLS", "SPM_VS600", "SPM_VARIO", "PCF8574", "DYN_GYRO_LPF", "FW_D", "IMU2", "ALTITUDE", "AUTOTRIM"]
-=======
       "IRLOCK", "CD", "KALMAN_GAIN", "PID_MEASUREMENT", "SPM_CELLS", "SPM_VS600", "SPM_VARIO", "PCF8574", "DYN_GYRO_LPF", "FW_D", "IMU2", "ALTITUDE",
-      "SMITH_COMPENSATOR"]
->>>>>>> 5a4aaedf
+      "SMITH_COMPENSATOR", "AUTOTRIM"]
   - name: async_mode
     values: ["NONE", "GYRO", "ALL"]
   - name: aux_operator
