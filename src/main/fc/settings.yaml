--- conflicted
+++ resolved
@@ -149,15 +149,12 @@
     values: ["TYPE1", "TYPE2"]
   - name: off_on
     values: ["OFF", "ON"]
-<<<<<<< HEAD
   - name: djiOsdTempSource
     values: ["ESC", "IMU", "BARO"]
     enum: djiOsdTempSource_e
-=======
   - name: nav_overrides_motor_stop
     enum: navOverridesMotorStop_e
     values: ["OFF", "AUTO_ONLY", "ALL_NAV"]
->>>>>>> c07386c3
 
 groups:
   - name: PG_GYRO_CONFIG
