/*
 * This file is part of Cleanflight.
 *
 * Cleanflight is free software: you can redistribute it and/or modify
 * it under the terms of the GNU General Public License as published by
 * the Free Software Foundation, either version 3 of the License, or
 * (at your option) any later version.
 *
 * Cleanflight is distributed in the hope that it will be useful,
 * but WITHOUT ANY WARRANTY; without even the implied warranty of
 * MERCHANTABILITY or FITNESS FOR A PARTICULAR PURPOSE.  See the
 * GNU General Public License for more details.
 *
 * You should have received a copy of the GNU General Public License
 * along with Cleanflight.  If not, see <http://www.gnu.org/licenses/>.
 */

#pragma once

#include <stddef.h>
#include <stdint.h>
#include <stdbool.h>

#define DEBUG32_VALUE_COUNT 8
extern int32_t debug[DEBUG32_VALUE_COUNT];
extern uint8_t debugMode;

#define DEBUG_SET(mode, index, value) {if (debugMode == (mode)) {debug[(index)] = (value);}}

#define DEBUG_SECTION_TIMES

#ifdef DEBUG_SECTION_TIMES
#include "common/time.h"
extern timeUs_t sectionTimes[2][4];

#define TIME_SECTION_BEGIN(index) { \
    extern timeUs_t sectionTimes[2][4]; \
    sectionTimes[0][index] = micros(); \
}

#define TIME_SECTION_END(index) { \
    extern timeUs_t sectionTimes[2][4]; \
    sectionTimes[1][index] = micros(); \
    debug[index] = sectionTimes[1][index] - sectionTimes[0][index]; \
}
#else

#define TIME_SECTION_BEGIN(index) {}
#define TIME_SECTION_END(index) {}

#endif

typedef enum {
    DEBUG_NONE,
    DEBUG_GYRO,
    DEBUG_AGL,
    DEBUG_FLOW_RAW,
    DEBUG_FLOW,
    DEBUG_SBUS,
    DEBUG_FPORT,
    DEBUG_ALWAYS,
    DEBUG_SAG_COMP_VOLTAGE,
    DEBUG_VIBE,
    DEBUG_CRUISE,
    DEBUG_REM_FLIGHT_TIME,
    DEBUG_SMARTAUDIO,
    DEBUG_ACC,
    DEBUG_ERPM,
    DEBUG_RPM_FILTER,
    DEBUG_RPM_FREQ,
    DEBUG_NAV_YAW,
    DEBUG_DYNAMIC_FILTER,
    DEBUG_DYNAMIC_FILTER_FREQUENCY,
    DEBUG_IRLOCK,
    DEBUG_CD,
    DEBUG_KALMAN_GAIN,
    DEBUG_PID_MEASUREMENT,
    DEBUG_SPM_CELLS,    // Smartport master FLVSS
    DEBUG_SPM_VS600,    // Smartport master VS600 VTX
    DEBUG_SPM_VARIO,    // Smartport master variometer
    DEBUG_PCF8574,
    DEBUG_DYNAMIC_GYRO_LPF,
    DEBUG_FW_D,
    DEBUG_IMU2,
    DEBUG_ALTITUDE,
<<<<<<< HEAD
    DEBUG_GYRO_ALPHA_BETA_GAMMA,
=======
    DEBUG_SMITH_COMPENSATOR,
>>>>>>> 5a4aaedf
    DEBUG_COUNT
} debugType_e;<|MERGE_RESOLUTION|>--- conflicted
+++ resolved
@@ -83,10 +83,7 @@
     DEBUG_FW_D,
     DEBUG_IMU2,
     DEBUG_ALTITUDE,
-<<<<<<< HEAD
     DEBUG_GYRO_ALPHA_BETA_GAMMA,
-=======
-    DEBUG_SMITH_COMPENSATOR,
->>>>>>> 5a4aaedf
+    DEBUG_SMITH_PREDICTOR,
     DEBUG_COUNT
 } debugType_e;