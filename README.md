# Blackbox flight data recorder port for Cleanflight

![Rendered flight log frame](http://i.imgur.com/FBphB8c.jpg)

WARNING - This firmware is experimental, and may cause your craft to suddenly fall out of the sky. No warranty is
offered: if your craft breaks, you get to keep both pieces.

## Introduction
This is a modified version of Cleanflight which adds a flight data recorder function ("Blackbox"). Flight data
information is transmitted over the flight controller's serial port on every control loop iteration to an external
logging device to be recorded.

After your flight, you can process the resulting logs on your computer to either turn them into CSV (comma-separated
values) or render your flight log as a video.

This is a port of my Blackbox feature for Baseflight, so please follow the instructions there for usage details (just
use the Cleanflight firmware from this repository instead of the Baseflight firmware):

<<<<<<< HEAD
https://github.com/thenickdude/blackbox
=======
Cleanflight also has additional features not found in baseflight.

* Multi-color RGB LED Strip support (each LED can be a different color using variable length WS2811 Addressable RGB strips - use for Orientation Indicators, Low Battery Warning, Flight Mode Status, etc)
* OneShot ESC support.
* Support for additional targets that use the STM32F3 processors (baseflight only supports STM32F1).
* Support for the TauLabs Sparky board (~$35 STM32F303 I2C sensors, based board with acc/gyro/compass and baro!)
* Support for the OpenPilot CC3D board. (~$20 STM32F103 board, SPI acc/gyro)
* Support for the CJMCU nano quadcopter board.
* Support for developer breakout boards: (Port103R, EUSTM32F103RC, Olimexino, STM32F3Discovery).
* Support for more than 8 RC channels - (e.g. 16 Channels via FrSky X4RSB SBus).
* Support for N-Position switches via flexible channel ranges - not just 3 like baseflight or 3/6 in MultiWii
* Lux's new PID (uses float values internally, resistant to looptime variation).
* Simultaneous Bluetooth configuration and OSD.
* Better PWM and PPM input and failsafe detection than baseflight.
* Better FrSky Telemetry than baseflight.
* MSP Telemetry.
* RSSI via ADC - Uses ADC to read PWM RSSI signals, tested with FrSky D4R-II and X8R.
* Autotune - ported from BradWii, experimental - feedback welcomed.
* OLED Displays - Display information on: Battery voltage, profile, rate profile, version, sensors, RC, etc.
* In-flight manual PID tuning and rate adjustment.
* Rate profiles and in-flight selection of them.
* Graupner PPM failsafe.
* Graupner HoTT telemetry.
* Configurable serial port scenarios for Serial RX, Telemetry, MSP, GPS - Use most devices on any port, softserial too.
+ more many minor bug fixes.
>>>>>>> ead9108a

You will also find the tools to turn your logs into CSV logs or PNG image files. Instructions which are specific to
Cleanflight are included here.

## Installation of firmware
Before installing the new firmware onto your Naze32, back up your configuration: Connect to your flight controller
using the [Cleanflight Configurator][] , open up the CLI tab and enter "dump" into the box at the bottom and press enter.
Copy all of the text that results and paste it into a text document somewhere for safe-keeping.

Click the disconnect button, then on the main page choose the Firmware Flasher option. Tick the box for "Full Chip
Erase" (warning, this will erase all your settings!). Click the "Load firmware (local)" button, and select the file `cleanflight_NAZE.hex`
from the `obj/` directory. Click the "Flash Firmware" button and wait for it to complete.

Now you need to reload your configuration: Go to the CLI tab and paste in the dump that you saved earlier and press
enter, it should execute and restore your settings.

<<<<<<< HEAD
Before you leave the CLI tab, enable the Blackbox feature by typing in `feature BLACKBOX` and pressing enter. You also
need to assign the Blackbox to one of [your serial ports][]. Because it requires a 115200 baud port, the best choice on the
Naze32 to use is serial_port_1, which is the two-pin Tx/Rx header in the centre of the board.
=======
There is lots of documentation here: https://github.com/hydra/cleanflight/tree/master/docs 
>>>>>>> ead9108a

Use `set serial_port_1_scenario=10` to switch the port to Blackbox-only, or `set serial_port_1_scenario=11` to switch it
to MSP, CLI, Blackbox and GPS Passthrough (probably the most useful configuration, since this is the port connected to
USB and you'll still want to access the CLI over it).

Enter `save`. Your configuration should be saved and the flight controller will reboot. You're ready to go!

If you ever need to disable the Blackbox (say, for example, to switch to using the serial port for an OSD instead), you
can either reflash the stock firmware using the Configurator, or you can just turn off the Blackbox feature
by entering `feature -BLACKBOX` on the CLI tab.

[your serial ports]: https://github.com/cleanflight/cleanflight/blob/master/docs/Serial.md
[Cleanflight Configurator]: https://chrome.google.com/webstore/detail/cleanflight-configurator/enacoimjcgeinfnnnpajinjgmkahmfgb?hl=en

## License

This project is licensed under GPLv3.<|MERGE_RESOLUTION|>--- conflicted
+++ resolved
@@ -1,24 +1,18 @@
-# Blackbox flight data recorder port for Cleanflight
+# Cleanflight
 
-![Rendered flight log frame](http://i.imgur.com/FBphB8c.jpg)
+Clean-code version of baseflight flight-controller - flight controllers are used to fly multi-rotor craft and fixed wing craft.
 
-WARNING - This firmware is experimental, and may cause your craft to suddenly fall out of the sky. No warranty is
-offered: if your craft breaks, you get to keep both pieces.
+This fork differs from baseflight in that it attempts to use modern software development practices which result in:
 
-## Introduction
-This is a modified version of Cleanflight which adds a flight data recorder function ("Blackbox"). Flight data
-information is transmitted over the flight controller's serial port on every control loop iteration to an external
-logging device to be recorded.
+1. greater reliability through code robustness and automated testing. 
+2. easier maintainance through code cleanliness.
+3. easier to develop new features. 
+4. easier to re-use code though code de-coupling and modularisation.
 
-After your flight, you can process the resulting logs on your computer to either turn them into CSV (comma-separated
-values) or render your flight log as a video.
+The MultiWii software, from which baseflight originated, violates many good software development best-practices. Hopefully this fork will go some way to address them. If you see any bad code in this fork please immediately raise an issue so it can be fixed, or better yet submit a pull request.
 
-This is a port of my Blackbox feature for Baseflight, so please follow the instructions there for usage details (just
-use the Cleanflight firmware from this repository instead of the Baseflight firmware):
+## Additional Features
 
-<<<<<<< HEAD
-https://github.com/thenickdude/blackbox
-=======
 Cleanflight also has additional features not found in baseflight.
 
 * Multi-color RGB LED Strip support (each LED can be a different color using variable length WS2811 Addressable RGB strips - use for Orientation Indicators, Low Battery Warning, Flight Mode Status, etc)
@@ -44,44 +38,53 @@
 * Graupner HoTT telemetry.
 * Configurable serial port scenarios for Serial RX, Telemetry, MSP, GPS - Use most devices on any port, softserial too.
 + more many minor bug fixes.
->>>>>>> ead9108a
 
-You will also find the tools to turn your logs into CSV logs or PNG image files. Instructions which are specific to
-Cleanflight are included here.
+For a list of features, changes and some discussion please review the thread on MultiWii forums and consult the documenation.
 
-## Installation of firmware
-Before installing the new firmware onto your Naze32, back up your configuration: Connect to your flight controller
-using the [Cleanflight Configurator][] , open up the CLI tab and enter "dump" into the box at the bottom and press enter.
-Copy all of the text that results and paste it into a text document somewhere for safe-keeping.
+http://www.multiwii.com/forum/viewtopic.php?f=23&t=5149
 
-Click the disconnect button, then on the main page choose the Firmware Flasher option. Tick the box for "Full Chip
-Erase" (warning, this will erase all your settings!). Click the "Load firmware (local)" button, and select the file `cleanflight_NAZE.hex`
-from the `obj/` directory. Click the "Flash Firmware" button and wait for it to complete.
 
-Now you need to reload your configuration: Go to the CLI tab and paste in the dump that you saved earlier and press
-enter, it should execute and restore your settings.
+## Documentation
 
-<<<<<<< HEAD
-Before you leave the CLI tab, enable the Blackbox feature by typing in `feature BLACKBOX` and pressing enter. You also
-need to assign the Blackbox to one of [your serial ports][]. Because it requires a 115200 baud port, the best choice on the
-Naze32 to use is serial_port_1, which is the two-pin Tx/Rx header in the centre of the board.
-=======
 There is lots of documentation here: https://github.com/hydra/cleanflight/tree/master/docs 
->>>>>>> ead9108a
 
-Use `set serial_port_1_scenario=10` to switch the port to Blackbox-only, or `set serial_port_1_scenario=11` to switch it
-to MSP, CLI, Blackbox and GPS Passthrough (probably the most useful configuration, since this is the port connected to
-USB and you'll still want to access the CLI over it).
+If what you need is not covered then refer to the baseflight documentation. If you still can't find what you need then visit the #cleanflight on the Freenode IRC network
 
-Enter `save`. Your configuration should be saved and the flight controller will reboot. You're ready to go!
+## IRC Support and Developers Channel
 
-If you ever need to disable the Blackbox (say, for example, to switch to using the serial port for an OSD instead), you
-can either reflash the stock firmware using the Configurator, or you can just turn off the Blackbox feature
-by entering `feature -BLACKBOX` on the CLI tab.
+There's a dedicated IRC channel here:
 
-[your serial ports]: https://github.com/cleanflight/cleanflight/blob/master/docs/Serial.md
-[Cleanflight Configurator]: https://chrome.google.com/webstore/detail/cleanflight-configurator/enacoimjcgeinfnnnpajinjgmkahmfgb?hl=en
+irc://irc.freenode.net/#cleanflight
 
-## License
+If you are using windows and don't have an IRC client installed then take a look at HydraIRC - here: http://hydrairc.com/
 
-This project is licensed under GPLv3.+## Videos
+
+
+There is a dedicated Cleanflight youtube channel which has progress update videos, flight demonstrations, instrutions and other related videos.
+
+https://www.youtube.com/playlist?list=PL6H1fAj_XUNVBEcp8vbMH2DrllZAGWkt8
+
+Please subscribe and '+1' the videos if you find them useful.
+
+## Configuration Tool
+
+To configure Cleanflight you should use the Cleanlight-configurator GUI tool (Windows/OSX/Linux) that can be found here:
+
+https://chrome.google.com/webstore/detail/cleanflight-configurator/enacoimjcgeinfnnnpajinjgmkahmfgb
+
+The source for it is here:
+
+https://github.com/hydra/cleanflight-configurator
+
+## Contributing
+
+Before making any contributions, take a note of the https://github.com/multiwii/baseflight/wiki/CodingStyle
+
+For this fork it is also advised to read about clean code, here are some useful links:
+
+* http://cleancoders.com/
+* http://en.wikipedia.org/wiki/SOLID_%28object-oriented_design%29
+* http://en.wikipedia.org/wiki/Code_smell
+* http://en.wikipedia.org/wiki/Code_refactoring
+* http://www.amazon.co.uk/Working-Effectively-Legacy-Robert-Martin/dp/0131177052